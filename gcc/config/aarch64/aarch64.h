/* Machine description for AArch64 architecture.
   Copyright (C) 2009-2024 Free Software Foundation, Inc.
   Contributed by ARM Ltd.

   This file is part of GCC.

   GCC is free software; you can redistribute it and/or modify it
   under the terms of the GNU General Public License as published by
   the Free Software Foundation; either version 3, or (at your option)
   any later version.

   GCC is distributed in the hope that it will be useful, but
   WITHOUT ANY WARRANTY; without even the implied warranty of
   MERCHANTABILITY or FITNESS FOR A PARTICULAR PURPOSE.  See the GNU
   General Public License for more details.

   You should have received a copy of the GNU General Public License
   along with GCC; see the file COPYING3.  If not see
   <http://www.gnu.org/licenses/>.  */


#ifndef GCC_AARCH64_H
#define GCC_AARCH64_H

/* Make these flags read-only so that all uses go via
   aarch64_set_asm_isa_flags.  */
#ifndef GENERATOR_FILE
#undef aarch64_asm_isa_flags
#define aarch64_asm_isa_flags \
  ((aarch64_feature_flags) global_options.x_aarch64_asm_isa_flags)
#undef aarch64_isa_flags
#define aarch64_isa_flags \
  ((aarch64_feature_flags) global_options.x_aarch64_isa_flags)
#endif

/* Target CPU builtins.  */
#define TARGET_CPU_CPP_BUILTINS()	\
  aarch64_cpu_cpp_builtins (pfile)



#define REGISTER_TARGET_PRAGMAS() aarch64_register_pragmas ()

/* Target machine storage layout.  */

#define PROMOTE_MODE(MODE, UNSIGNEDP, TYPE)	\
  if (GET_MODE_CLASS (MODE) == MODE_INT		\
      && GET_MODE_SIZE (MODE) < 4)		\
    {						\
      if (MODE == QImode || MODE == HImode)	\
	{					\
	  MODE = SImode;			\
	}					\
    }

/* Bits are always numbered from the LSBit.  */
#define BITS_BIG_ENDIAN 0

/* Big/little-endian flavour.  */
#define BYTES_BIG_ENDIAN (TARGET_BIG_END != 0)
#define WORDS_BIG_ENDIAN (BYTES_BIG_ENDIAN)

/* AdvSIMD is supported in the default configuration, unless disabled by
   -mgeneral-regs-only or by the +nosimd extension.  The set of available
   instructions is then subdivided into:

   - the "base" set, available both in SME streaming mode and in
     non-streaming mode

   - the full set, available only in non-streaming mode.  */
#define TARGET_BASE_SIMD (AARCH64_ISA_SIMD)
#define TARGET_SIMD (AARCH64_ISA_SIMD && AARCH64_ISA_SM_OFF)
#define TARGET_FLOAT (AARCH64_ISA_FP)

#define UNITS_PER_WORD		8

#define UNITS_PER_VREG		16

#define PARM_BOUNDARY		64

#define STACK_BOUNDARY		128

#define FUNCTION_BOUNDARY	32

#define EMPTY_FIELD_BOUNDARY	32

#define BIGGEST_ALIGNMENT	128

#define SHORT_TYPE_SIZE		16

#define INT_TYPE_SIZE		32

#define LONG_TYPE_SIZE		(TARGET_ILP32 ? 32 : 64)

#define POINTER_SIZE		(TARGET_ILP32 ? 32 : 64)

#define LONG_LONG_TYPE_SIZE	64

#define FLOAT_TYPE_SIZE		32

#define DOUBLE_TYPE_SIZE	64

#define LONG_DOUBLE_TYPE_SIZE	128

/* This value is the amount of bytes a caller is allowed to drop the stack
   before probing has to be done for stack clash protection.  */
#define STACK_CLASH_CALLER_GUARD 1024

/* This value represents the minimum amount of bytes we expect the function's
   outgoing arguments to be when stack-clash is enabled.  */
#define STACK_CLASH_MIN_BYTES_OUTGOING_ARGS 8

/* This value controls how many pages we manually unroll the loop for when
   generating stack clash probes.  */
#define STACK_CLASH_MAX_UNROLL_PAGES 4

/* The architecture reserves all bits of the address for hardware use,
   so the vbit must go into the delta field of pointers to member
   functions.  This is the same config as that in the AArch32
   port.  */
#define TARGET_PTRMEMFUNC_VBIT_LOCATION ptrmemfunc_vbit_in_delta


/* Emit calls to libgcc helpers for atomic operations for runtime detection
   of LSE instructions.  */
#define TARGET_OUTLINE_ATOMICS (aarch64_flag_outline_atomics)

/* Align definitions of arrays, unions and structures so that
   initializations and copies can be made more efficient.  This is not
   ABI-changing, so it only affects places where we can see the
   definition.  Increasing the alignment tends to introduce padding,
   so don't do this when optimizing for size/conserving stack space.  */
#define AARCH64_EXPAND_ALIGNMENT(COND, EXP, ALIGN)			\
  (((COND) && ((ALIGN) < BITS_PER_WORD)					\
    && (TREE_CODE (EXP) == ARRAY_TYPE					\
	|| TREE_CODE (EXP) == UNION_TYPE				\
	|| TREE_CODE (EXP) == RECORD_TYPE)) ? BITS_PER_WORD : (ALIGN))

/* Align global data.  */
#define DATA_ALIGNMENT(EXP, ALIGN)			\
  AARCH64_EXPAND_ALIGNMENT (!optimize_size, EXP, ALIGN)

/* Similarly, make sure that objects on the stack are sensibly aligned.  */
#define LOCAL_ALIGNMENT(EXP, ALIGN)				\
  AARCH64_EXPAND_ALIGNMENT (!flag_conserve_stack, EXP, ALIGN)

#define STRUCTURE_SIZE_BOUNDARY		8

/* Heap alignment (same as BIGGEST_ALIGNMENT and STACK_BOUNDARY).  */
#define MALLOC_ABI_ALIGNMENT  128

/* Defined by the ABI */
#define WCHAR_TYPE "unsigned int"
#define WCHAR_TYPE_SIZE			32

/* Using long long breaks -ansi and -std=c90, so these will need to be
   made conditional for an LLP64 ABI.  */

#define SIZE_TYPE	"long unsigned int"

#define PTRDIFF_TYPE	"long int"

#define PCC_BITFIELD_TYPE_MATTERS	1

#ifndef USED_FOR_TARGET

/* Define an enum of all features (ISA modes, architectures and extensions).
   The ISA modes must come first.  */
enum class aarch64_feature : unsigned char {
#define DEF_AARCH64_ISA_MODE(IDENT) IDENT,
#define AARCH64_OPT_EXTENSION(A, IDENT, C, D, E, F) IDENT,
#define AARCH64_ARCH(A, B, IDENT, D, E) IDENT,
#include "aarch64-isa-modes.def"
#include "aarch64-option-extensions.def"
#include "aarch64-arches.def"
};

/* Define unique flags for each of the above.  */
#define HANDLE(IDENT) \
  constexpr auto AARCH64_FL_##IDENT \
    = aarch64_feature_flags (1) << int (aarch64_feature::IDENT);
#define DEF_AARCH64_ISA_MODE(IDENT) HANDLE (IDENT)
#define AARCH64_OPT_EXTENSION(A, IDENT, C, D, E, F) HANDLE (IDENT)
#define AARCH64_ARCH(A, B, IDENT, D, E) HANDLE (IDENT)
#include "aarch64-isa-modes.def"
#include "aarch64-option-extensions.def"
#include "aarch64-arches.def"
#undef HANDLE

constexpr auto AARCH64_FL_SM_STATE = AARCH64_FL_SM_ON | AARCH64_FL_SM_OFF;

constexpr unsigned int AARCH64_NUM_ISA_MODES = (0
#define DEF_AARCH64_ISA_MODE(IDENT) + 1
#include "aarch64-isa-modes.def"
);

/* The mask of all ISA modes.  */
constexpr auto AARCH64_FL_ISA_MODES
  = (aarch64_feature_flags (1) << AARCH64_NUM_ISA_MODES) - 1;

/* The default ISA mode, for functions with no attributes that specify
   something to the contrary.  */
constexpr auto AARCH64_FL_DEFAULT_ISA_MODE = AARCH64_FL_SM_OFF;

#endif

/* Macros to test ISA flags.

   There is intentionally no macro for AARCH64_FL_CRYPTO, since this flag bit
   is not always set when its constituent features are present.
   Check (TARGET_AES && TARGET_SHA2) instead.  */

#define AARCH64_ISA_SM_OFF         (aarch64_isa_flags & AARCH64_FL_SM_OFF)
#define AARCH64_ISA_SM_ON          (aarch64_isa_flags & AARCH64_FL_SM_ON)
#define AARCH64_ISA_ZA_ON          (aarch64_isa_flags & AARCH64_FL_ZA_ON)
#define AARCH64_ISA_MODE           (aarch64_isa_flags & AARCH64_FL_ISA_MODES)
#define AARCH64_ISA_V8A		   (aarch64_isa_flags & AARCH64_FL_V8A)
#define AARCH64_ISA_V8_1A	   (aarch64_isa_flags & AARCH64_FL_V8_1A)
#define AARCH64_ISA_CRC            (aarch64_isa_flags & AARCH64_FL_CRC)
#define AARCH64_ISA_FP             (aarch64_isa_flags & AARCH64_FL_FP)
#define AARCH64_ISA_SIMD           (aarch64_isa_flags & AARCH64_FL_SIMD)
#define AARCH64_ISA_LSE		   (aarch64_isa_flags & AARCH64_FL_LSE)
#define AARCH64_ISA_RDMA	   (aarch64_isa_flags & AARCH64_FL_RDMA)
#define AARCH64_ISA_V8_2A	   (aarch64_isa_flags & AARCH64_FL_V8_2A)
#define AARCH64_ISA_F16		   (aarch64_isa_flags & AARCH64_FL_F16)
#define AARCH64_ISA_SVE            (aarch64_isa_flags & AARCH64_FL_SVE)
#define AARCH64_ISA_SVE2	   (aarch64_isa_flags & AARCH64_FL_SVE2)
#define AARCH64_ISA_SVE2_AES	   (aarch64_isa_flags & AARCH64_FL_SVE2_AES)
#define AARCH64_ISA_SVE2_BITPERM  (aarch64_isa_flags & AARCH64_FL_SVE2_BITPERM)
#define AARCH64_ISA_SVE2_SHA3	   (aarch64_isa_flags & AARCH64_FL_SVE2_SHA3)
#define AARCH64_ISA_SVE2_SM4	   (aarch64_isa_flags & AARCH64_FL_SVE2_SM4)
#define AARCH64_ISA_SME		   (aarch64_isa_flags & AARCH64_FL_SME)
#define AARCH64_ISA_SME_I16I64	   (aarch64_isa_flags & AARCH64_FL_SME_I16I64)
#define AARCH64_ISA_SME_F64F64	   (aarch64_isa_flags & AARCH64_FL_SME_F64F64)
#define AARCH64_ISA_SME2	   (aarch64_isa_flags & AARCH64_FL_SME2)
#define AARCH64_ISA_V8_3A	   (aarch64_isa_flags & AARCH64_FL_V8_3A)
#define AARCH64_ISA_DOTPROD	   (aarch64_isa_flags & AARCH64_FL_DOTPROD)
#define AARCH64_ISA_AES	           (aarch64_isa_flags & AARCH64_FL_AES)
#define AARCH64_ISA_SHA2	   (aarch64_isa_flags & AARCH64_FL_SHA2)
#define AARCH64_ISA_V8_4A	   (aarch64_isa_flags & AARCH64_FL_V8_4A)
#define AARCH64_ISA_SM4	           (aarch64_isa_flags & AARCH64_FL_SM4)
#define AARCH64_ISA_SHA3	   (aarch64_isa_flags & AARCH64_FL_SHA3)
#define AARCH64_ISA_F16FML	   (aarch64_isa_flags & AARCH64_FL_F16FML)
#define AARCH64_ISA_RCPC	   (aarch64_isa_flags & AARCH64_FL_RCPC)
#define AARCH64_ISA_RCPC8_4	   ((AARCH64_ISA_RCPC && AARCH64_ISA_V8_4A) \
				    || (aarch64_isa_flags & AARCH64_FL_RCPC3))
#define AARCH64_ISA_RNG		   (aarch64_isa_flags & AARCH64_FL_RNG)
#define AARCH64_ISA_V8_5A	   (aarch64_isa_flags & AARCH64_FL_V8_5A)
#define AARCH64_ISA_TME		   (aarch64_isa_flags & AARCH64_FL_TME)
#define AARCH64_ISA_MEMTAG	   (aarch64_isa_flags & AARCH64_FL_MEMTAG)
#define AARCH64_ISA_V8_6A	   (aarch64_isa_flags & AARCH64_FL_V8_6A)
#define AARCH64_ISA_I8MM	   (aarch64_isa_flags & AARCH64_FL_I8MM)
#define AARCH64_ISA_F32MM	   (aarch64_isa_flags & AARCH64_FL_F32MM)
#define AARCH64_ISA_F64MM	   (aarch64_isa_flags & AARCH64_FL_F64MM)
#define AARCH64_ISA_BF16	   (aarch64_isa_flags & AARCH64_FL_BF16)
#define AARCH64_ISA_SB		   (aarch64_isa_flags & AARCH64_FL_SB)
#define AARCH64_ISA_RCPC3	   (aarch64_isa_flags & AARCH64_FL_RCPC3)
#define AARCH64_ISA_V8R		   (aarch64_isa_flags & AARCH64_FL_V8R)
#define AARCH64_ISA_PAUTH	   (aarch64_isa_flags & AARCH64_FL_PAUTH)
#define AARCH64_ISA_V8_7A	   (aarch64_isa_flags & AARCH64_FL_V8_7A)
#define AARCH64_ISA_V8_8A	   (aarch64_isa_flags & AARCH64_FL_V8_8A)
#define AARCH64_ISA_V8_9A	   (aarch64_isa_flags & AARCH64_FL_V8_9A)
#define AARCH64_ISA_V9A		   (aarch64_isa_flags & AARCH64_FL_V9A)
#define AARCH64_ISA_V9_1A          (aarch64_isa_flags & AARCH64_FL_V9_1A)
#define AARCH64_ISA_V9_2A          (aarch64_isa_flags & AARCH64_FL_V9_2A)
#define AARCH64_ISA_V9_3A          (aarch64_isa_flags & AARCH64_FL_V9_3A)
#define AARCH64_ISA_V9_4A	   (aarch64_isa_flags & AARCH64_FL_V9_4A)
#define AARCH64_ISA_MOPS	   (aarch64_isa_flags & AARCH64_FL_MOPS)
#define AARCH64_ISA_LS64	   (aarch64_isa_flags & AARCH64_FL_LS64)
#define AARCH64_ISA_CSSC	   (aarch64_isa_flags & AARCH64_FL_CSSC)
#define AARCH64_ISA_D128	   (aarch64_isa_flags & AARCH64_FL_D128)
#define AARCH64_ISA_THE		   (aarch64_isa_flags & AARCH64_FL_THE)
#define AARCH64_ISA_GCS		   (aarch64_isa_flags & AARCH64_FL_GCS)

/* The current function is a normal non-streaming function.  */
#define TARGET_NON_STREAMING (AARCH64_ISA_SM_OFF)

/* The current function has a streaming body.  */
#define TARGET_STREAMING (AARCH64_ISA_SM_ON)

/* The current function has a streaming-compatible body.  */
#define TARGET_STREAMING_COMPATIBLE \
  ((aarch64_isa_flags & AARCH64_FL_SM_STATE) == 0)

/* PSTATE.ZA is enabled in the current function body.  */
#define TARGET_ZA (AARCH64_ISA_ZA_ON)
/* AARCH64_FL options necessary for system register implementation.  */

/* Define AARCH64_FL aliases for architectural features which are protected
   by -march flags in binutils but which receive no special treatment by GCC.

   Such flags are inherited from the Binutils definition of system registers
   and are mapped to the architecture in which the feature is implemented.  */
#define AARCH64_FL_RAS		   AARCH64_FL_V8A
#define AARCH64_FL_LOR		   AARCH64_FL_V8_1A
#define AARCH64_FL_PAN		   AARCH64_FL_V8_1A
#define AARCH64_FL_AMU		   AARCH64_FL_V8_4A
#define AARCH64_FL_SCXTNUM	   AARCH64_FL_V8_5A
#define AARCH64_FL_ID_PFR2	   AARCH64_FL_V8_5A

/* Armv8.9-A extension feature bits defined in Binutils but absent from GCC,
   aliased to their base architecture.  */
#define AARCH64_FL_AIE		   AARCH64_FL_V8_9A
#define AARCH64_FL_DEBUGv8p9	   AARCH64_FL_V8_9A
#define AARCH64_FL_FGT2	   AARCH64_FL_V8_9A
#define AARCH64_FL_ITE		   AARCH64_FL_V8_9A
#define AARCH64_FL_PFAR	   AARCH64_FL_V8_9A
#define AARCH64_FL_PMUv3_ICNTR	   AARCH64_FL_V8_9A
#define AARCH64_FL_PMUv3_SS	   AARCH64_FL_V8_9A
#define AARCH64_FL_PMUv3p9	   AARCH64_FL_V8_9A
#define AARCH64_FL_RASv2	   AARCH64_FL_V8_9A
#define AARCH64_FL_S1PIE	   AARCH64_FL_V8_9A
#define AARCH64_FL_S1POE	   AARCH64_FL_V8_9A
#define AARCH64_FL_S2PIE	   AARCH64_FL_V8_9A
#define AARCH64_FL_S2POE	   AARCH64_FL_V8_9A
#define AARCH64_FL_SCTLR2	   AARCH64_FL_V8_9A
#define AARCH64_FL_SEBEP	   AARCH64_FL_V8_9A
#define AARCH64_FL_SPE_FDS	   AARCH64_FL_V8_9A
#define AARCH64_FL_TCR2	   AARCH64_FL_V8_9A

/* SHA2 is an optional extension to AdvSIMD.  */
#define TARGET_SHA2 (AARCH64_ISA_SHA2)

/* SHA3 is an optional extension to AdvSIMD.  */
#define TARGET_SHA3 (AARCH64_ISA_SHA3)

/* AES is an optional extension to AdvSIMD.  */
#define TARGET_AES (AARCH64_ISA_AES)

/* SM is an optional extension to AdvSIMD.  */
#define TARGET_SM4 (AARCH64_ISA_SM4)

/* FP16FML is an optional extension to AdvSIMD.  */
#define TARGET_F16FML (TARGET_SIMD && AARCH64_ISA_F16FML && TARGET_FP_F16INST)

/* CRC instructions that can be enabled through +crc arch extension.  */
#define TARGET_CRC32 (AARCH64_ISA_CRC)

/* Atomic instructions that can be enabled through the +lse extension.  */
#define TARGET_LSE (AARCH64_ISA_LSE)

/* ARMv8.2-A FP16 support that can be enabled through the +fp16 extension.  */
#define TARGET_FP_F16INST (AARCH64_ISA_F16)
#define TARGET_SIMD_F16INST (TARGET_SIMD && AARCH64_ISA_F16)

/* Dot Product is an optional extension to AdvSIMD enabled through +dotprod.  */
#define TARGET_DOTPROD (AARCH64_ISA_DOTPROD)

/* SVE instructions, enabled through +sve.  */
#define TARGET_SVE (AARCH64_ISA_SVE)

/* SVE2 instructions, enabled through +sve2.  */
#define TARGET_SVE2 (AARCH64_ISA_SVE2)

/* SVE2 AES instructions, enabled through +sve2-aes.  */
#define TARGET_SVE2_AES (AARCH64_ISA_SVE2_AES && TARGET_NON_STREAMING)

/* SVE2 BITPERM instructions, enabled through +sve2-bitperm.  */
#define TARGET_SVE2_BITPERM (AARCH64_ISA_SVE2_BITPERM && TARGET_NON_STREAMING)

/* SVE2 SHA3 instructions, enabled through +sve2-sha3.  */
#define TARGET_SVE2_SHA3 (AARCH64_ISA_SVE2_SHA3 && TARGET_NON_STREAMING)

/* SVE2 SM4 instructions, enabled through +sve2-sm4.  */
#define TARGET_SVE2_SM4 (AARCH64_ISA_SVE2_SM4 && TARGET_NON_STREAMING)

/* SME instructions, enabled through +sme.  Note that this does not
   imply anything about the state of PSTATE.SM.  */
#define TARGET_SME (AARCH64_ISA_SME)

/* Same with streaming mode enabled.  */
#define TARGET_STREAMING_SME (TARGET_STREAMING && TARGET_SME)

/* The FEAT_SME_I16I64 extension to SME, enabled through +sme-i16i64.  */
#define TARGET_SME_I16I64 (AARCH64_ISA_SME_I16I64)

/* The FEAT_SME_F64F64 extension to SME, enabled through +sme-f64f64.  */
#define TARGET_SME_F64F64 (AARCH64_ISA_SME_F64F64)

/* SME2 instructions, enabled through +sme2.  */
#define TARGET_SME2 (AARCH64_ISA_SME2)

/* Same with streaming mode enabled.  */
#define TARGET_STREAMING_SME2 (TARGET_STREAMING && TARGET_SME2)

/* ARMv8.3-A features.  */
#define TARGET_ARMV8_3	(AARCH64_ISA_V8_3A)

/* Javascript conversion instruction from Armv8.3-a.  */
#define TARGET_JSCVT	(TARGET_FLOAT && AARCH64_ISA_V8_3A)

/* Armv8.3-a Complex number extension to AdvSIMD extensions.  */
#define TARGET_COMPLEX (TARGET_SIMD && TARGET_ARMV8_3)

/* Floating-point rounding instructions from Armv8.5-a.  */
#define TARGET_FRINT (AARCH64_ISA_V8_5A && TARGET_FLOAT)

/* TME instructions are enabled.  */
#define TARGET_TME (AARCH64_ISA_TME)

/* Random number instructions from Armv8.5-a.  */
#define TARGET_RNG (AARCH64_ISA_RNG)

/* Memory Tagging instructions optional to Armv8.5 enabled through +memtag.  */
#define TARGET_MEMTAG (AARCH64_ISA_MEMTAG)

/* I8MM instructions are enabled through +i8mm.  */
#define TARGET_I8MM (AARCH64_ISA_I8MM)
#define TARGET_SVE_I8MM (TARGET_SVE && AARCH64_ISA_I8MM)

/* F32MM instructions are enabled through +f32mm.  */
#define TARGET_SVE_F32MM (AARCH64_ISA_F32MM)

/* F64MM instructions are enabled through +f64mm.  */
#define TARGET_SVE_F64MM (AARCH64_ISA_F64MM)

/* BF16 instructions are enabled through +bf16.  */
#define TARGET_BF16_FP (AARCH64_ISA_BF16)
#define TARGET_BF16_SIMD (AARCH64_ISA_BF16 && TARGET_SIMD)
#define TARGET_SVE_BF16 (TARGET_SVE && AARCH64_ISA_BF16)

/* PAUTH instructions are enabled through +pauth.  */
#define TARGET_PAUTH (AARCH64_ISA_PAUTH)

/* BTI instructions exist from Armv8.5-a onwards.  Their automatic use is
   enabled through -mbranch-protection by using NOP-space instructions,
   but this TARGET_ is used for defining BTI-related ACLE things.  */
#define TARGET_BTI (AARCH64_ISA_V8_5A)

/* MOPS instructions are enabled through +mops.  */
#define TARGET_MOPS (AARCH64_ISA_MOPS)

/* LS64 instructions are enabled through +ls64.  */
#define TARGET_LS64 (AARCH64_ISA_LS64)

/* CSSC instructions are enabled through +cssc.  */
#define TARGET_CSSC (AARCH64_ISA_CSSC)

/* Make sure this is always defined so we don't have to check for ifdefs
   but rather use normal ifs.  */
#ifndef TARGET_FIX_ERR_A53_835769_DEFAULT
#define TARGET_FIX_ERR_A53_835769_DEFAULT 0
#else
#undef TARGET_FIX_ERR_A53_835769_DEFAULT
#define TARGET_FIX_ERR_A53_835769_DEFAULT 1
#endif

/* SB instruction is enabled through +sb.  */
#define TARGET_SB (AARCH64_ISA_SB)

/* RCPC loads from Armv8.3-a.  */
#define TARGET_RCPC (AARCH64_ISA_RCPC)

/* The RCPC2 extensions from Armv8.4-a that allow immediate offsets to LDAPR
   and sign-extending versions.*/
#define TARGET_RCPC2 (AARCH64_ISA_RCPC8_4)

/* RCPC3 (Release Consistency) extensions, optional from Armv8.2-a.  */
#define TARGET_RCPC3 (AARCH64_ISA_RCPC3)

/* Apply the workaround for Cortex-A53 erratum 835769.  */
#define TARGET_FIX_ERR_A53_835769	\
  ((aarch64_fix_a53_err835769 == 2)	\
  ? TARGET_FIX_ERR_A53_835769_DEFAULT : aarch64_fix_a53_err835769)

/* Make sure this is always defined so we don't have to check for ifdefs
   but rather use normal ifs.  */
#ifndef TARGET_FIX_ERR_A53_843419_DEFAULT
#define TARGET_FIX_ERR_A53_843419_DEFAULT 0
#else
#undef TARGET_FIX_ERR_A53_843419_DEFAULT
#define TARGET_FIX_ERR_A53_843419_DEFAULT 1
#endif

/* Apply the workaround for Cortex-A53 erratum 843419.  */
#define TARGET_FIX_ERR_A53_843419	\
  ((aarch64_fix_a53_err843419 == 2)	\
  ? TARGET_FIX_ERR_A53_843419_DEFAULT : aarch64_fix_a53_err843419)

/* ARMv8.1-A Adv.SIMD support.  */
#define TARGET_SIMD_RDMA (TARGET_SIMD && AARCH64_ISA_RDMA)

/* Armv9.4-A features.  */
#define TARGET_ARMV9_4 (AARCH64_ISA_V9_4A)

/*  128-bit System Registers and Instructions from Armv9.4-a are enabled
    through +d128.  */
#define TARGET_D128 (AARCH64_ISA_D128)

/*  Armv8.9-A/9.4-A Translation Hardening Extension system registers are
    enabled through +the.  */
#define TARGET_THE (AARCH64_ISA_THE)

/*  Armv9.4-A Guarded Control Stack extension system registers are
    enabled through +gcs.  */
#define TARGET_GCS (AARCH64_ISA_GCS)


/* Standard register usage.  */

/* 31 64-bit general purpose registers R0-R30:
   R30		LR (link register)
   R29		FP (frame pointer)
   R19-R28	Callee-saved registers
   R18		The platform register; use as temporary register.
   R17		IP1 The second intra-procedure-call temporary register
		(can be used by call veneers and PLT code); otherwise use
		as a temporary register
   R16		IP0 The first intra-procedure-call temporary register (can
		be used by call veneers and PLT code); otherwise use as a
		temporary register
   R9-R15	Temporary registers
   R8		Structure value parameter / temporary register
   R0-R7	Parameter/result registers

   SP		stack pointer, encoded as X/R31 where permitted.
   ZR		zero register, encoded as X/R31 elsewhere

   32 x 128-bit floating-point/vector registers
   V16-V31	Caller-saved (temporary) registers
   V8-V15	Callee-saved registers
   V0-V7	Parameter/result registers

   The vector register V0 holds scalar B0, H0, S0 and D0 in its least
   significant bits.  Unlike AArch32 S1 is not packed into D0, etc.

   P0-P7        Predicate low registers: valid in all predicate contexts
   P8-P15       Predicate high registers: used as scratch space

   FFR		First Fault Register, a fixed-use SVE predicate register
   FFRT		FFR token: a fake register used for modelling dependencies

   VG           Pseudo "vector granules" register

   VG is the number of 64-bit elements in an SVE vector.  We define
   it as a hard register so that we can easily map it to the DWARF VG
   register.  GCC internally uses the poly_int variable aarch64_sve_vg
   instead.  */

<<<<<<< HEAD
#define FIXED_X18 0
#define CALL_USED_X18 1
=======
/* X18 reserved on windows for the TEB */
#ifdef TARGET_64BIT_MS_ABI
#define FIXED_X18 1
#define CALL_USED_X18 0
#else
#define FIXED_X18 0
#define CALL_USED_X18 1
#endif 
>>>>>>> 627c4859

#define FIXED_REGISTERS					\
  {							\
    0, 0, 0, 0,   0, 0, 0, 0,	/* R0 - R7 */		\
    0, 0, 0, 0,   0, 0, 0, 0,	/* R8 - R15 */		\
<<<<<<< HEAD
    0, 0, FIXED_X18, 0,   0, 0, 0, 0,	/* R16 - R23.  */	\
=======
    0, 0, FIXED_X18, 0,   0, 0, 0, 0,	/* R16 - R23 */	\
>>>>>>> 627c4859
    0, 0, 0, 0,   0, 1, 0, 1,	/* R24 - R30, SP */	\
    0, 0, 0, 0,   0, 0, 0, 0,   /* V0 - V7 */           \
    0, 0, 0, 0,   0, 0, 0, 0,   /* V8 - V15 */		\
    0, 0, 0, 0,   0, 0, 0, 0,   /* V16 - V23 */         \
    0, 0, 0, 0,   0, 0, 0, 0,   /* V24 - V31 */         \
    1, 1, 1, 1,			/* SFP, AP, CC, VG */	\
    0, 0, 0, 0,   0, 0, 0, 0,   /* P0 - P7 */           \
    0, 0, 0, 0,   0, 0, 0, 0,   /* P8 - P15 */          \
    1, 1,			/* FFR and FFRT */	\
    1, 1, 1, 1, 1, 1, 1, 1	/* Fake registers */	\
  }

/* X30 is marked as caller-saved which is in line with regular function call
   behavior since the call instructions clobber it; AARCH64_EXPAND_CALL does
   that for regular function calls and avoids it for sibcalls.  X30 is
   considered live for sibcalls; EPILOGUE_USES helps achieve that by returning
   true but not until function epilogues have been generated.  This ensures
   that X30 is available for use in leaf functions if needed.  */

#define CALL_REALLY_USED_REGISTERS			\
  {							\
    1, 1, 1, 1,   1, 1, 1, 1,	/* R0 - R7 */		\
    1, 1, 1, 1,   1, 1, 1, 1,	/* R8 - R15 */		\
<<<<<<< HEAD
    1, 1, CALL_USED_X18, 0, 0,   0, 0, 0, /* R16 - R23.  */   \
=======
    1, 1, CALL_USED_X18, 0, 0,   0, 0, 0,/* R16 - R23 */\
>>>>>>> 627c4859
    0, 0, 0, 0,   0, 1, 1, 1,	/* R24 - R30, SP */	\
    1, 1, 1, 1,   1, 1, 1, 1,	/* V0 - V7 */		\
    0, 0, 0, 0,   0, 0, 0, 0,	/* V8 - V15 */		\
    1, 1, 1, 1,   1, 1, 1, 1,   /* V16 - V23 */         \
    1, 1, 1, 1,   1, 1, 1, 1,   /* V24 - V31 */         \
    1, 1, 1, 0,			/* SFP, AP, CC, VG */	\
    1, 1, 1, 1,   1, 1, 1, 1,	/* P0 - P7 */		\
    1, 1, 1, 1,   1, 1, 1, 1,	/* P8 - P15 */		\
    1, 1,			/* FFR and FFRT */	\
    0, 0, 0, 0, 0, 0, 0, 0	/* Fake registers */	\
  }

#define REGISTER_NAMES						\
  {								\
    "x0",  "x1",  "x2",  "x3",  "x4",  "x5",  "x6",  "x7",	\
    "x8",  "x9",  "x10", "x11", "x12", "x13", "x14", "x15",	\
    "x16", "x17", "x18", "x19", "x20", "x21", "x22", "x23",	\
    "x24", "x25", "x26", "x27", "x28", "x29", "x30", "sp",	\
    "v0",  "v1",  "v2",  "v3",  "v4",  "v5",  "v6",  "v7",	\
    "v8",  "v9",  "v10", "v11", "v12", "v13", "v14", "v15",	\
    "v16", "v17", "v18", "v19", "v20", "v21", "v22", "v23",	\
    "v24", "v25", "v26", "v27", "v28", "v29", "v30", "v31",	\
    "sfp", "ap",  "cc",  "vg",					\
    "p0",  "p1",  "p2",  "p3",  "p4",  "p5",  "p6",  "p7",	\
    "p8",  "p9",  "p10", "p11", "p12", "p13", "p14", "p15",	\
    "ffr", "ffrt",						\
    "lowering", "tpidr2_block", "sme_state", "tpidr2_setup",	\
    "za_free", "za_saved", "za", "zt0"				\
  }

/* Generate the register aliases for core register N */
#define R_ALIASES(N) {"r" # N, R0_REGNUM + (N)}, \
                     {"w" # N, R0_REGNUM + (N)}

#define V_ALIASES(N) {"q" # N, V0_REGNUM + (N)}, \
                     {"d" # N, V0_REGNUM + (N)}, \
                     {"s" # N, V0_REGNUM + (N)}, \
                     {"h" # N, V0_REGNUM + (N)}, \
                     {"b" # N, V0_REGNUM + (N)}, \
                     {"z" # N, V0_REGNUM + (N)}

#define P_ALIASES(N) {"pn" # N, P0_REGNUM + (N)}

/* Provide aliases for all of the ISA defined register name forms.
   These aliases are convenient for use in the clobber lists of inline
   asm statements.  */

#define ADDITIONAL_REGISTER_NAMES \
  { R_ALIASES(0),  R_ALIASES(1),  R_ALIASES(2),  R_ALIASES(3),  \
    R_ALIASES(4),  R_ALIASES(5),  R_ALIASES(6),  R_ALIASES(7),  \
    R_ALIASES(8),  R_ALIASES(9),  R_ALIASES(10), R_ALIASES(11), \
    R_ALIASES(12), R_ALIASES(13), R_ALIASES(14), R_ALIASES(15), \
    R_ALIASES(16), R_ALIASES(17), R_ALIASES(18), R_ALIASES(19), \
    R_ALIASES(20), R_ALIASES(21), R_ALIASES(22), R_ALIASES(23), \
    R_ALIASES(24), R_ALIASES(25), R_ALIASES(26), R_ALIASES(27), \
    R_ALIASES(28), R_ALIASES(29), R_ALIASES(30), {"wsp", R0_REGNUM + 31}, \
    V_ALIASES(0),  V_ALIASES(1),  V_ALIASES(2),  V_ALIASES(3),  \
    V_ALIASES(4),  V_ALIASES(5),  V_ALIASES(6),  V_ALIASES(7),  \
    V_ALIASES(8),  V_ALIASES(9),  V_ALIASES(10), V_ALIASES(11), \
    V_ALIASES(12), V_ALIASES(13), V_ALIASES(14), V_ALIASES(15), \
    V_ALIASES(16), V_ALIASES(17), V_ALIASES(18), V_ALIASES(19), \
    V_ALIASES(20), V_ALIASES(21), V_ALIASES(22), V_ALIASES(23), \
    V_ALIASES(24), V_ALIASES(25), V_ALIASES(26), V_ALIASES(27), \
    V_ALIASES(28), V_ALIASES(29), V_ALIASES(30), V_ALIASES(31), \
    P_ALIASES(0),  P_ALIASES(1),  P_ALIASES(2),  P_ALIASES(3),  \
    P_ALIASES(4),  P_ALIASES(5),  P_ALIASES(6),  P_ALIASES(7),  \
    P_ALIASES(8),  P_ALIASES(9),  P_ALIASES(10), P_ALIASES(11), \
    P_ALIASES(12), P_ALIASES(13), P_ALIASES(14), P_ALIASES(15)  \
  }

#define EPILOGUE_USES(REGNO) (aarch64_epilogue_uses (REGNO))

/* EXIT_IGNORE_STACK should be nonzero if, when returning from a function,
   the stack pointer does not matter.  This is only true if the function
   uses alloca.  */
#define EXIT_IGNORE_STACK	(cfun->calls_alloca)

#ifdef TARGET_64BIT_MS_ABI
#define STATIC_CHAIN_REGNUM		R17_REGNUM
#else
#define STATIC_CHAIN_REGNUM		R18_REGNUM
#endif
#define HARD_FRAME_POINTER_REGNUM	R29_REGNUM
#define FRAME_POINTER_REGNUM		SFP_REGNUM
#define STACK_POINTER_REGNUM		SP_REGNUM
#define ARG_POINTER_REGNUM		AP_REGNUM
#define FIRST_PSEUDO_REGISTER		(LAST_FAKE_REGNUM + 1)

/* The number of argument registers available for each class.  */
#define NUM_ARG_REGS			8
#define NUM_FP_ARG_REGS			8
#define NUM_PR_ARG_REGS			4

/* A Homogeneous Floating-Point or Short-Vector Aggregate may have at most
   four members.  */
#define HA_MAX_NUM_FLDS		4

/* External dwarf register number scheme.  These number are used to
   identify registers in dwarf debug information, the values are
   defined by the AArch64 ABI.  The numbering scheme is independent of
   GCC's internal register numbering scheme.  */

#define AARCH64_DWARF_R0        0

/* The number of R registers, note 31! not 32.  */
#define AARCH64_DWARF_NUMBER_R 31

#define AARCH64_DWARF_SP       31
#define AARCH64_DWARF_VG       46
#define AARCH64_DWARF_P0       48
#define AARCH64_DWARF_V0       64

/* The number of V registers.  */
#define AARCH64_DWARF_NUMBER_V 32

/* For signal frames we need to use an alternative return column.  This
   value must not correspond to a hard register and must be out of the
   range of DWARF_FRAME_REGNUM().  */
#define DWARF_ALT_FRAME_RETURN_COLUMN   \
  (AARCH64_DWARF_V0 + AARCH64_DWARF_NUMBER_V)

/* We add 1 extra frame register for use as the
   DWARF_ALT_FRAME_RETURN_COLUMN.  */
#define DWARF_FRAME_REGISTERS           (DWARF_ALT_FRAME_RETURN_COLUMN + 1)


#define DEBUGGER_REGNO(REGNO)	aarch64_debugger_regno (REGNO)
/* Provide a definition of DWARF_FRAME_REGNUM here so that fallback unwinders
   can use DWARF_ALT_FRAME_RETURN_COLUMN defined below.  This is just the same
   as the default definition in dwarf2out.cc.  */
#undef DWARF_FRAME_REGNUM
#define DWARF_FRAME_REGNUM(REGNO)	DEBUGGER_REGNO (REGNO)

#define DWARF_FRAME_RETURN_COLUMN	DWARF_FRAME_REGNUM (LR_REGNUM)

#define DWARF2_UNWIND_INFO 1

/* Use R0 through R3 to pass exception handling information.  */
#define EH_RETURN_DATA_REGNO(N) \
  ((N) < 4 ? ((unsigned int) R0_REGNUM + (N)) : INVALID_REGNUM)

/* Select a format to encode pointers in exception handling data.  */
#define ASM_PREFERRED_EH_DATA_FORMAT(CODE, GLOBAL) \
  aarch64_asm_preferred_eh_data_format ((CODE), (GLOBAL))

/* Output the assembly strings we want to add to a function definition.  */
#define ASM_DECLARE_FUNCTION_NAME(STR, NAME, DECL)	\
  aarch64_declare_function_name (STR, NAME, DECL)

/* Output assembly strings for alias definition.  */
#define ASM_OUTPUT_DEF_FROM_DECLS(STR, DECL, TARGET) \
  aarch64_asm_output_alias (STR, DECL, TARGET)

/* Output assembly strings for undefined extern symbols.  */
#undef ASM_OUTPUT_EXTERNAL
#define ASM_OUTPUT_EXTERNAL(STR, DECL, NAME) \
  aarch64_asm_output_external (STR, DECL, NAME)

/* Output assembly strings after .cfi_startproc is emitted.  */
#define ASM_POST_CFI_STARTPROC  aarch64_post_cfi_startproc

/* For EH returns X4 is a flag that is set in the EH return
   code paths and then X5 and X6 contain the stack adjustment
   and return address respectively.  */
#define EH_RETURN_TAKEN_RTX	gen_rtx_REG (Pmode, R4_REGNUM)
#define EH_RETURN_STACKADJ_RTX	gen_rtx_REG (Pmode, R5_REGNUM)
#define EH_RETURN_HANDLER_RTX	gen_rtx_REG (Pmode, R6_REGNUM)

#undef TARGET_COMPUTE_FRAME_LAYOUT
#define TARGET_COMPUTE_FRAME_LAYOUT aarch64_layout_frame

/* Register in which the structure value is to be returned.  */
#define AARCH64_STRUCT_VALUE_REGNUM R8_REGNUM

/* Non-zero if REGNO is part of the Core register set.

   The rather unusual way of expressing this check is to avoid
   warnings when building the compiler when R0_REGNUM is 0 and REGNO
   is unsigned.  */
#define GP_REGNUM_P(REGNO)						\
  (((unsigned) (REGNO - R0_REGNUM)) <= (R30_REGNUM - R0_REGNUM))

/* Registers known to be preserved over a BL instruction.  This consists of the
   GENERAL_REGS without x16, x17, and x30.  The x30 register is changed by the
   BL instruction itself, while the x16 and x17 registers may be used by
   veneers which can be inserted by the linker.  */
#define STUB_REGNUM_P(REGNO) \
  (GP_REGNUM_P (REGNO) \
   && (REGNO) != R16_REGNUM \
   && (REGNO) != R17_REGNUM \
   && (REGNO) != R30_REGNUM) \

#define W8_W11_REGNUM_P(REGNO) \
  IN_RANGE (REGNO, R8_REGNUM, R11_REGNUM)

#define W12_W15_REGNUM_P(REGNO) \
  IN_RANGE (REGNO, R12_REGNUM, R15_REGNUM)

#define FP_REGNUM_P(REGNO)			\
  (((unsigned) (REGNO - V0_REGNUM)) <= (V31_REGNUM - V0_REGNUM))

#define FP_LO_REGNUM_P(REGNO)            \
  (((unsigned) (REGNO - V0_REGNUM)) <= (V15_REGNUM - V0_REGNUM))

#define FP_LO8_REGNUM_P(REGNO)            \
  (((unsigned) (REGNO - V0_REGNUM)) <= (V7_REGNUM - V0_REGNUM))

#define PR_REGNUM_P(REGNO)\
  (((unsigned) (REGNO - P0_REGNUM)) <= (P15_REGNUM - P0_REGNUM))

#define PR_LO_REGNUM_P(REGNO)\
  (((unsigned) (REGNO - P0_REGNUM)) <= (P7_REGNUM - P0_REGNUM))

#define FP_SIMD_SAVED_REGNUM_P(REGNO)			\
  (((unsigned) (REGNO - V8_REGNUM)) <= (V23_REGNUM - V8_REGNUM))

#define FAKE_REGNUM_P(REGNO) \
  IN_RANGE (REGNO, FIRST_FAKE_REGNUM, LAST_FAKE_REGNUM)

/* Register and constant classes.  */

enum reg_class
{
  NO_REGS,
  W8_W11_REGS,
  W12_W15_REGS,
  TAILCALL_ADDR_REGS,
  STUB_REGS,
  GENERAL_REGS,
  STACK_REG,
  POINTER_REGS,
  FP_LO8_REGS,
  FP_LO_REGS,
  FP_REGS,
  POINTER_AND_FP_REGS,
  PR_LO_REGS,
  PR_HI_REGS,
  PR_REGS,
  FFR_REGS,
  PR_AND_FFR_REGS,
  FAKE_REGS,
  ALL_REGS,
  LIM_REG_CLASSES		/* Last */
};

#define N_REG_CLASSES	((int) LIM_REG_CLASSES)

#define REG_CLASS_NAMES				\
{						\
  "NO_REGS",					\
  "W8_W11_REGS",				\
  "W12_W15_REGS",				\
  "TAILCALL_ADDR_REGS",				\
  "STUB_REGS",					\
  "GENERAL_REGS",				\
  "STACK_REG",					\
  "POINTER_REGS",				\
  "FP_LO8_REGS",				\
  "FP_LO_REGS",					\
  "FP_REGS",					\
  "POINTER_AND_FP_REGS",			\
  "PR_LO_REGS",					\
  "PR_HI_REGS",					\
  "PR_REGS",					\
  "FFR_REGS",					\
  "PR_AND_FFR_REGS",				\
  "FAKE_REGS",					\
  "ALL_REGS"					\
}

#define REG_CLASS_CONTENTS						\
{									\
  { 0x00000000, 0x00000000, 0x00000000 },	/* NO_REGS */		\
  { 0x00000f00, 0x00000000, 0x00000000 },	/* W8_W11_REGS */	\
  { 0x0000f000, 0x00000000, 0x00000000 },	/* W12_W15_REGS */	\
  { 0x00030000, 0x00000000, 0x00000000 },	/* TAILCALL_ADDR_REGS */\
  { 0x3ffcffff, 0x00000000, 0x00000000 },	/* STUB_REGS */		\
  { 0x7fffffff, 0x00000000, 0x00000003 },	/* GENERAL_REGS */	\
  { 0x80000000, 0x00000000, 0x00000000 },	/* STACK_REG */		\
  { 0xffffffff, 0x00000000, 0x00000003 },	/* POINTER_REGS */	\
  { 0x00000000, 0x000000ff, 0x00000000 },       /* FP_LO8_REGS  */	\
  { 0x00000000, 0x0000ffff, 0x00000000 },       /* FP_LO_REGS  */	\
  { 0x00000000, 0xffffffff, 0x00000000 },       /* FP_REGS  */		\
  { 0xffffffff, 0xffffffff, 0x00000003 },	/* POINTER_AND_FP_REGS */\
  { 0x00000000, 0x00000000, 0x00000ff0 },	/* PR_LO_REGS */	\
  { 0x00000000, 0x00000000, 0x000ff000 },	/* PR_HI_REGS */	\
  { 0x00000000, 0x00000000, 0x000ffff0 },	/* PR_REGS */		\
  { 0x00000000, 0x00000000, 0x00300000 },	/* FFR_REGS */		\
  { 0x00000000, 0x00000000, 0x003ffff0 },	/* PR_AND_FFR_REGS */	\
  { 0x00000000, 0x00000000, 0x3fc00000 },	/* FAKE_REGS */		\
  { 0xffffffff, 0xffffffff, 0x000fffff }	/* ALL_REGS */		\
}

#define REGNO_REG_CLASS(REGNO)	aarch64_regno_regclass (REGNO)

#define INDEX_REG_CLASS	GENERAL_REGS
#define BASE_REG_CLASS  POINTER_REGS

/* Register pairs used to eliminate unneeded registers that point into
   the stack frame.  */
#define ELIMINABLE_REGS							\
{									\
  { ARG_POINTER_REGNUM,		STACK_POINTER_REGNUM		},	\
  { ARG_POINTER_REGNUM,		HARD_FRAME_POINTER_REGNUM	},	\
  { FRAME_POINTER_REGNUM,	STACK_POINTER_REGNUM		},	\
  { FRAME_POINTER_REGNUM,	HARD_FRAME_POINTER_REGNUM	},	\
}

#define INITIAL_ELIMINATION_OFFSET(FROM, TO, OFFSET) \
  (OFFSET) = aarch64_initial_elimination_offset (FROM, TO)

/* CPU/ARCH option handling.  */
#include "config/aarch64/aarch64-opts.h"

enum target_cpus
{
#define AARCH64_CORE(NAME, INTERNAL_IDENT, SCHED, ARCH, FLAGS, COSTS, IMP, PART, VARIANT) \
  TARGET_CPU_##INTERNAL_IDENT,
#include "aarch64-cores.def"
};

/* If there is no CPU defined at configure, use generic as default.  */
#ifndef TARGET_CPU_DEFAULT
# define TARGET_CPU_DEFAULT TARGET_CPU_generic_armv8_a
#endif

/* If inserting NOP before a mult-accumulate insn remember to adjust the
   length so that conditional branching code is updated appropriately.  */
#define ADJUST_INSN_LENGTH(insn, length)	\
  do						\
    {						\
       if (aarch64_madd_needs_nop (insn))	\
         length += 4;				\
    } while (0)

#define FINAL_PRESCAN_INSN(INSN, OPVEC, NOPERANDS)	\
    aarch64_final_prescan_insn (INSN);			\

/* The processor for which instructions should be scheduled.  */
extern enum aarch64_processor aarch64_tune;

/* RTL generation support.  */
#define INIT_EXPANDERS aarch64_init_expanders ()


/* Stack layout; function entry, exit and calling.  */
#define STACK_GROWS_DOWNWARD	1

#define FRAME_GROWS_DOWNWARD	1

#define ACCUMULATE_OUTGOING_ARGS	1

#define FIRST_PARM_OFFSET(FNDECL) 0

/* Fix for VFP */
#define LIBCALL_VALUE(MODE)  \
  gen_rtx_REG (MODE, FLOAT_MODE_P (MODE) ? V0_REGNUM : R0_REGNUM)

#define DEFAULT_PCC_STRUCT_RETURN 0

#if defined(HAVE_POLY_INT_H) && defined(GCC_VEC_H)
struct GTY (()) aarch64_frame
{
  /* The offset from the bottom of the static frame (the bottom of the
     outgoing arguments) of each register save slot, or -2 if no save is
     needed.  */
  poly_int64 reg_offset[LAST_SAVED_REGNUM + 1];

  /* The list of GPRs, FPRs and predicate registers that have nonnegative
     entries in reg_offset.  The registers are listed in order of
     increasing offset (rather than increasing register number).  */
  vec<unsigned, va_gc_atomic> *saved_gprs;
  vec<unsigned, va_gc_atomic> *saved_fprs;
  vec<unsigned, va_gc_atomic> *saved_prs;

  /* The offset from the base of the frame of a 64-bit slot whose low
     bit contains the incoming value of PSTATE.SM.  This slot must be
     within reach of the hard frame pointer.

     The offset is -1 if such a slot isn't needed.  */
  poly_int64 old_svcr_offset;

  /* The number of extra stack bytes taken up by register varargs.
     This area is allocated by the callee at the very top of the
     frame.  This value is rounded up to a multiple of
     STACK_BOUNDARY.  */
  HOST_WIDE_INT saved_varargs_size;

  /* The number of bytes between the bottom of the static frame (the bottom
     of the outgoing arguments) and the bottom of the register save area.
     This value is always a multiple of STACK_BOUNDARY.  */
  poly_int64 bytes_below_saved_regs;

  /* The number of bytes between the bottom of the static frame (the bottom
     of the outgoing arguments) and the hard frame pointer.  This value is
     always a multiple of STACK_BOUNDARY.  */
  poly_int64 bytes_below_hard_fp;

  /* The number of bytes between the top of the locals area and the top
     of the frame (the incomming SP).  This value is always a multiple of
     STACK_BOUNDARY.  */
  poly_int64 bytes_above_locals;

  /* The number of bytes between the hard_frame_pointer and the top of
     the frame (the incomming SP).  This value is always a multiple of
     STACK_BOUNDARY.  */
  poly_int64 bytes_above_hard_fp;

  /* The size of the frame, i.e. the number of bytes between the bottom
     of the outgoing arguments and the incoming SP.  This value is always
     a multiple of STACK_BOUNDARY.  */
  poly_int64 frame_size;

  /* The size of the initial stack adjustment before saving callee-saves.  */
  poly_int64 initial_adjust;

  /* The writeback value when pushing callee-save registers.
     It is zero when no push is used.  */
  HOST_WIDE_INT callee_adjust;

  /* The size of the stack adjustment before saving or after restoring
     SVE registers.  */
  poly_int64 sve_callee_adjust;

  /* The size of the stack adjustment after saving callee-saves.  */
  poly_int64 final_adjust;

  /* Store FP,LR and setup a frame pointer.  */
  bool emit_frame_chain;

  /* In each frame, we can associate up to two register saves with the
     initial stack allocation.  This happens in one of two ways:

     (1) Using an STR or STP with writeback to perform the initial
	 stack allocation.  When EMIT_FRAME_CHAIN, the registers will
	 be those needed to create a frame chain.

	 Indicated by CALLEE_ADJUST != 0.

     (2) Using a separate STP to set up the frame record, after the
	 initial stack allocation but before setting up the frame pointer.
	 This is used if the offset is too large to use writeback.

	 Indicated by CALLEE_ADJUST == 0 && EMIT_FRAME_CHAIN.

     These fields indicate which registers we've decided to handle using
     (1) or (2), or INVALID_REGNUM if none.

     In some cases we don't always need to pop all registers in the push
     candidates, pop candidates record which registers need to be popped
     eventually.  The initial value of a pop candidate is copied from its
     corresponding push candidate.

     Currently, different pop candidates are only used for shadow call
     stack.  When "-fsanitize=shadow-call-stack" is specified, we replace
     x30 in the pop candidate with INVALID_REGNUM to ensure that x30 is
     not popped twice.  */
  unsigned wb_push_candidate1;
  unsigned wb_push_candidate2;
  unsigned wb_pop_candidate1;
  unsigned wb_pop_candidate2;

  /* Big-endian SVE frames need a spare predicate register in order
     to save vector registers in the correct layout for unwinding.
     This is the register they should use.  */
  unsigned spare_pred_reg;

  /* An SVE register that is saved below the hard frame pointer and that acts
     as a probe for later allocations, or INVALID_REGNUM if none.  */
  unsigned sve_save_and_probe;

  /* A register that is saved at the hard frame pointer and that acts
     as a probe for later allocations, or INVALID_REGNUM if none.  */
  unsigned hard_fp_save_and_probe;

  bool laid_out;

  /* True if shadow call stack should be enabled for the current function.  */
  bool is_scs_enabled;
};

/* Private to winnt.cc.  */
struct seh_frame_state;

#ifdef hash_set_h
typedef struct GTY (()) machine_function
{
  struct aarch64_frame frame;
  /* One entry for each hard register.  */
  bool reg_is_wrapped_separately[LAST_SAVED_REGNUM];
  /* One entry for each general purpose register.  */
  rtx call_via[SP_REGNUM];

  /* A pseudo register that points to the function's TPIDR2 block, or null
     if the function doesn't have a TPIDR2 block.  */
  rtx tpidr2_block;

  /* A pseudo register that points to the function's ZA save buffer,
     or null if none.  */
  rtx za_save_buffer;

  /* A stack slot that stores the contents of the function's ZT0 state.  */
  rtx zt0_save_buffer;

  bool label_is_assembled;

  /* True if we've expanded at least one call to a function that changes
     PSTATE.SM.  This should only be used for saving compile time: false
     guarantees that no such mode switch exists.  */
  bool call_switches_pstate_sm;

  /* Used to generated unique identifiers for each update to ZA by an
     asm statement.  */
  unsigned int next_asm_update_za_id;

  /* A set of all decls that have been passed to a vld1 intrinsic in the
     current function.  This is used to help guide the vector cost model.  */
  hash_set<tree> *vector_load_decls;

  /* An instruction that was emitted at the start of the function to
     set an Advanced SIMD pseudo register to zero.  If the instruction
     still exists and still fulfils its original purpose. the same register
     can be reused by other code.  */
  rtx_insn *advsimd_zero_insn;
<<<<<<< HEAD

  /* During SEH output, this is non-null.  */
  struct seh_frame_state * GTY ((skip (""))) seh;
=======
  
  /* During SEH output, this is non-null.  */
  struct seh_frame_state * GTY((skip(""))) seh;
>>>>>>> 627c4859
} machine_function;
#endif
#endif

/* Which ABI to use.  */
enum aarch64_abi_type
{
  AARCH64_ABI_LP64 = 0,
  AARCH64_ABI_ILP32 = 1
};

#ifndef AARCH64_ABI_DEFAULT
#define AARCH64_ABI_DEFAULT AARCH64_ABI_LP64
#endif

#define TARGET_ILP32	(aarch64_abi & AARCH64_ABI_ILP32)

enum arm_pcs
{
  ARM_PCS_AAPCS64,		/* Base standard AAPCS for 64 bit.  */
  ARM_PCS_SIMD,			/* For aarch64_vector_pcs functions.  */
  ARM_PCS_SVE,			/* For functions that pass or return
				   values in SVE registers.  */
  ARM_PCS_TLSDESC,		/* For targets of tlsdesc calls.  */
  ARM_PCS_UNKNOWN
};




/* We can't use machine_mode inside a generator file because it
   hasn't been created yet; we shouldn't be using any code that
   needs the real definition though, so this ought to be safe.  */
#ifdef GENERATOR_FILE
#define MACHMODE int
#else
#include "insn-modes.h"
#define MACHMODE machine_mode
#endif

#ifndef USED_FOR_TARGET
/* AAPCS related state tracking.  */
typedef struct
{
  enum arm_pcs pcs_variant;
  aarch64_feature_flags isa_mode;
  int aapcs_arg_processed;	/* No need to lay out this argument again.  */
  int aapcs_ncrn;		/* Next Core register number.  */
  int aapcs_nextncrn;		/* Next next core register number.  */
  int aapcs_nvrn;		/* Next Vector register number.  */
  int aapcs_nextnvrn;		/* Next Next Vector register number.  */
  int aapcs_nprn;		/* Next Predicate register number.  */
  int aapcs_nextnprn;		/* Next Next Predicate register number.  */
  rtx aapcs_reg;		/* Register assigned to this argument.  This
				   is NULL_RTX if this parameter goes on
				   the stack.  */
  MACHMODE aapcs_vfp_rmode;
  int aapcs_stack_words;	/* If the argument is passed on the stack, this
				   is the number of words needed, after rounding
				   up.  Only meaningful when
				   aapcs_reg == NULL_RTX.  */
  int aapcs_stack_size;		/* The total size (in words, per 8 byte) of the
				   stack arg area so far.  */
  bool silent_p;		/* True if we should act silently, rather than
				   raise an error for invalid calls.  */

  /* AARCH64_STATE_* flags that describe whether the function shares ZA
     and ZT0 with its callers.  */
  unsigned int shared_za_flags;
  unsigned int shared_zt0_flags;

  /* A list of registers that need to be saved and restored around a
     change to PSTATE.SM.  An auto_vec would be more convenient, but those
     can't be copied.  */
  unsigned int num_sme_mode_switch_args;
  rtx sme_mode_switch_args[12];
} CUMULATIVE_ARGS;
#endif

#define BLOCK_REG_PADDING(MODE, TYPE, FIRST) \
  (aarch64_pad_reg_upward (MODE, TYPE, FIRST) ? PAD_UPWARD : PAD_DOWNWARD)

#define PAD_VARARGS_DOWN	0

#define INIT_CUMULATIVE_ARGS(CUM, FNTYPE, LIBNAME, FNDECL, N_NAMED_ARGS) \
  aarch64_init_cumulative_args (&(CUM), FNTYPE, LIBNAME, FNDECL, N_NAMED_ARGS)

#define FUNCTION_ARG_REGNO_P(REGNO) \
  aarch64_function_arg_regno_p(REGNO)


/* ISA Features.  */

/* Addressing modes, etc.  */
#define HAVE_POST_INCREMENT	1
#define HAVE_PRE_INCREMENT	1
#define HAVE_POST_DECREMENT	1
#define HAVE_PRE_DECREMENT	1
#define HAVE_POST_MODIFY_DISP	1
#define HAVE_PRE_MODIFY_DISP	1

#define MAX_REGS_PER_ADDRESS	2

#define CONSTANT_ADDRESS_P(X)		aarch64_constant_address_p(X)

#define REGNO_OK_FOR_BASE_P(REGNO)	\
  aarch64_regno_ok_for_base_p (REGNO, true)

#define REGNO_OK_FOR_INDEX_P(REGNO) \
  aarch64_regno_ok_for_index_p (REGNO, true)

#define LEGITIMATE_PIC_OPERAND_P(X) \
  aarch64_legitimate_pic_operand_p (X)

#define CASE_VECTOR_MODE Pmode

#define DEFAULT_SIGNED_CHAR 0

/* An integer expression for the size in bits of the largest integer machine
   mode that should actually be used.  We allow pairs of registers.  */
#define MAX_FIXED_MODE_SIZE GET_MODE_BITSIZE (TImode)

/* Maximum bytes moved by a single instruction (load/store pair).  */
#define MOVE_MAX (UNITS_PER_WORD * 2)

/* The base cost overhead of a memcpy call, for MOVE_RATIO and friends.  */
#define AARCH64_CALL_RATIO 8

/* MOVE_RATIO dictates when we will use the move_by_pieces infrastructure.
   move_by_pieces will continually copy the largest safe chunks.  So a
   7-byte copy is a 4-byte + 2-byte + byte copy.  This proves inefficient
   for both size and speed of copy, so we will instead use the "cpymem"
   standard name to implement the copy.  This logic does not apply when
   targeting -mstrict-align or TARGET_MOPS, so keep a sensible default in
   that case.  */
#define MOVE_RATIO(speed) \
  ((!STRICT_ALIGNMENT || TARGET_MOPS) ? 2 : (((speed) ? 15 : AARCH64_CALL_RATIO) / 2))

/* Like MOVE_RATIO, without -mstrict-align, make decisions in "setmem" when
   we would use more than 3 scalar instructions.
   Otherwise follow a sensible default: when optimizing for size, give a better
   estimate of the length of a memset call, but use the default otherwise.  */
#define CLEAR_RATIO(speed) \
  (!STRICT_ALIGNMENT ? (TARGET_MOPS ? 0 : 4) : (speed) ? 15 : AARCH64_CALL_RATIO)

/* SET_RATIO is similar to CLEAR_RATIO, but for a non-zero constant.  Without
   -mstrict-align, make decisions in "setmem".  Otherwise follow a sensible
   default: when optimizing for size adjust the ratio to account for the
   overhead of loading the constant.  */
#define SET_RATIO(speed) \
  ((!STRICT_ALIGNMENT || TARGET_MOPS) ? 0 : (speed) ? 15 : AARCH64_CALL_RATIO - 2)

/* Disable auto-increment in move_by_pieces et al.  Use of auto-increment is
   rarely a good idea in straight-line code since it adds an extra address
   dependency between each instruction.  Better to use incrementing offsets.  */
#define USE_LOAD_POST_INCREMENT(MODE)   0
#define USE_LOAD_POST_DECREMENT(MODE)   0
#define USE_LOAD_PRE_INCREMENT(MODE)    0
#define USE_LOAD_PRE_DECREMENT(MODE)    0
#define USE_STORE_POST_INCREMENT(MODE)  0
#define USE_STORE_POST_DECREMENT(MODE)  0
#define USE_STORE_PRE_INCREMENT(MODE)   0
#define USE_STORE_PRE_DECREMENT(MODE)   0

/* WORD_REGISTER_OPERATIONS does not hold for AArch64.
   The assigned word_mode is DImode but operations narrower than SImode
   behave as 32-bit operations if using the W-form of the registers rather
   than as word_mode (64-bit) operations as WORD_REGISTER_OPERATIONS
   expects.  */
#define WORD_REGISTER_OPERATIONS 0

/* Define if loading from memory in MODE, an integral mode narrower than
   BITS_PER_WORD will either zero-extend or sign-extend.  The value of this
   macro should be the code that says which one of the two operations is
   implicitly done, or UNKNOWN if none.  */
#define LOAD_EXTEND_OP(MODE) ZERO_EXTEND

/* Define this macro to be non-zero if instructions will fail to work
   if given data not on the nominal alignment.  */
#define STRICT_ALIGNMENT		TARGET_STRICT_ALIGN

/* Enable wide bitfield accesses for more efficient bitfield code.  */
#define SLOW_BYTE_ACCESS 1

#define NO_FUNCTION_CSE	1

/* Specify the machine mode that the hardware addresses have.
   After generation of rtl, the compiler makes no further distinction
   between pointers and any other objects of this machine mode.  */
#define Pmode		DImode

/* A C expression whose value is zero if pointers that need to be extended
   from being `POINTER_SIZE' bits wide to `Pmode' are sign-extended and
   greater then zero if they are zero-extended and less then zero if the
   ptr_extend instruction should be used.  */
#define POINTERS_EXTEND_UNSIGNED 1

/* Mode of a function address in a call instruction (for indexing purposes).  */
#define FUNCTION_MODE	Pmode

#define SELECT_CC_MODE(OP, X, Y)	aarch64_select_cc_mode (OP, X, Y)

/* Having an integer comparison mode guarantees that we can use
   reverse_condition, but the usual restrictions apply to floating-point
   comparisons.  */
#define REVERSIBLE_CC_MODE(MODE) ((MODE) != CCFPmode && (MODE) != CCFPEmode)

#define CLZ_DEFINED_VALUE_AT_ZERO(MODE, VALUE) \
  ((VALUE) = GET_MODE_UNIT_BITSIZE (MODE), 2)
#define CTZ_DEFINED_VALUE_AT_ZERO(MODE, VALUE) \
  ((VALUE) = GET_MODE_UNIT_BITSIZE (MODE), 2)

#define INCOMING_RETURN_ADDR_RTX gen_rtx_REG (Pmode, LR_REGNUM)

#define RETURN_ADDR_RTX aarch64_return_addr

/* BTI c + 3 insns
   + sls barrier of DSB + ISB.
   + 2 pointer-sized entries.  */
#define TRAMPOLINE_SIZE	(24 + (TARGET_ILP32 ? 8 : 16))

/* Trampolines contain dwords, so must be dword aligned.  */
#define TRAMPOLINE_ALIGNMENT 64

/* Put trampolines in the text section so that mapping symbols work
   correctly.  */
#define TRAMPOLINE_SECTION text_section

/* To start with.  */
#define BRANCH_COST(SPEED_P, PREDICTABLE_P) \
  (aarch64_branch_cost (SPEED_P, PREDICTABLE_P))


/* Assembly output.  */

/* For now we'll make all jump tables pc-relative.  */
#define CASE_VECTOR_PC_RELATIVE	1

#define CASE_VECTOR_SHORTEN_MODE(min, max, body)	\
  ((min < -0x1fff0 || max > 0x1fff0) ? SImode		\
   : (min < -0x1f0 || max > 0x1f0) ? HImode		\
   : QImode)

/* Jump table alignment is explicit in ASM_OUTPUT_CASE_LABEL.  */
#define ADDR_VEC_ALIGN(JUMPTABLE) 0

#define MCOUNT_NAME "_mcount"

#define NO_PROFILE_COUNTERS 1

/* Emit rtl for profiling.  Output assembler code to FILE
   to call "_mcount" for profiling a function entry.  */
#define PROFILE_HOOK(LABEL)						\
  {									\
    rtx fun, lr;							\
    lr = aarch64_return_addr_rtx ();					\
    fun = gen_rtx_SYMBOL_REF (Pmode, MCOUNT_NAME);			\
    emit_library_call (fun, LCT_NORMAL, VOIDmode, lr, Pmode);		\
  }

/* All the work done in PROFILE_HOOK, but still required.  */
#define FUNCTION_PROFILER(STREAM, LABELNO) do { } while (0)

/* For some reason, the Linux headers think they know how to define
   these macros.  They don't!!!  */
#undef ASM_APP_ON
#undef ASM_APP_OFF
#define ASM_APP_ON	"\t" ASM_COMMENT_START " Start of user assembly\n"
#define ASM_APP_OFF	"\t" ASM_COMMENT_START " End of user assembly\n"

#define CONSTANT_POOL_BEFORE_FUNCTION 0

/* This definition should be relocated to aarch64-elf-raw.h.  This macro
   should be undefined in aarch64-linux.h and a clear_cache pattern
   implmented to emit either the call to __aarch64_sync_cache_range()
   directly or preferably the appropriate sycall or cache clear
   instructions inline.  */
#define CLEAR_INSN_CACHE(beg, end)				\
  extern void  __aarch64_sync_cache_range (void *, void *);	\
  __aarch64_sync_cache_range (beg, end)

#define SHIFT_COUNT_TRUNCATED (!TARGET_SIMD)

/* Choose appropriate mode for caller saves, so we do the minimum
   required size of load/store.  */
#define HARD_REGNO_CALLER_SAVE_MODE(REGNO, NREGS, MODE) \
  aarch64_hard_regno_caller_save_mode ((REGNO), (NREGS), (MODE))

#undef SWITCHABLE_TARGET
#define SWITCHABLE_TARGET 1

/* Check TLS Descriptors mechanism is selected.  */
#define TARGET_TLS_DESC (aarch64_tls_dialect == TLS_DESCRIPTORS)

extern enum aarch64_code_model aarch64_cmodel;

/* When using the tiny addressing model conditional and unconditional branches
   can span the whole of the available address space (1MB).  */
#define HAS_LONG_COND_BRANCH				\
  (aarch64_cmodel == AARCH64_CMODEL_TINY		\
   || aarch64_cmodel == AARCH64_CMODEL_TINY_PIC)

#define HAS_LONG_UNCOND_BRANCH				\
  (aarch64_cmodel == AARCH64_CMODEL_TINY		\
   || aarch64_cmodel == AARCH64_CMODEL_TINY_PIC)

#define TARGET_HAS_FMV_TARGET_ATTRIBUTE 0

#define TARGET_SUPPORTS_WIDE_INT 1

/* Modes valid for AdvSIMD D registers, i.e. that fit in half a Q register.  */
#define AARCH64_VALID_SIMD_DREG_MODE(MODE) \
  ((MODE) == V2SImode || (MODE) == V4HImode || (MODE) == V8QImode \
   || (MODE) == V2SFmode || (MODE) == V4HFmode || (MODE) == DImode \
   || (MODE) == DFmode || (MODE) == V4BFmode)

/* Modes valid for AdvSIMD Q registers.  */
#define AARCH64_VALID_SIMD_QREG_MODE(MODE) \
  ((MODE) == V4SImode || (MODE) == V8HImode || (MODE) == V16QImode \
   || (MODE) == V4SFmode || (MODE) == V8HFmode || (MODE) == V2DImode \
   || (MODE) == V2DFmode || (MODE) == V8BFmode)

#define ENDIAN_LANE_N(NUNITS, N) \
  (BYTES_BIG_ENDIAN ? NUNITS - 1 - N : N)

/* Extra specs when building a native AArch64-hosted compiler.
   Option rewriting rules based on host system.  */
#if defined(__aarch64__)
extern const char *host_detect_local_cpu (int argc, const char **argv);
#define HAVE_LOCAL_CPU_DETECT
# define EXTRA_SPEC_FUNCTIONS                                           \
  { "local_cpu_detect", host_detect_local_cpu },                        \
  MCPU_TO_MARCH_SPEC_FUNCTIONS

/* Rewrite -m{arch,cpu,tune}=native based on the host system information.
   When rewriting -march=native convert it into an -mcpu option if no other
   -mcpu or -mtune was given.  */
# define MCPU_MTUNE_NATIVE_SPECS                                        \
   " %{march=native:%<march=native %:local_cpu_detect(%{mcpu=*|mtune=*:arch;:cpu})}"            \
   " %{mcpu=native:%<mcpu=native %:local_cpu_detect(cpu)}"              \
   " %{mtune=native:%<mtune=native %:local_cpu_detect(tune)}"
/* This will be used in OPTION_DEFAULT_SPECS below.
   When GCC is configured with --with-tune we don't want to materialize an
   implicit -mtune would prevent the rewriting of -march=native into
   -mcpu=native as per the above rules.  */
#define CONFIG_TUNE_SPEC						\
 { "tune", "%{!mcpu=*:%{!mtune=*:%{!march=native:-mtune=%(VALUE)}}}" },
#else
# define MCPU_MTUNE_NATIVE_SPECS ""
# define EXTRA_SPEC_FUNCTIONS MCPU_TO_MARCH_SPEC_FUNCTIONS
# define CONFIG_TUNE_SPEC                                                \
  {"tune", "%{!mcpu=*:%{!mtune=*:-mtune=%(VALUE)}}"},
#endif

/* Support for configure-time --with-arch, --with-cpu and --with-tune.
   --with-arch and --with-cpu are ignored if either -mcpu or -march is used.
   --with-tune is ignored if either -mtune or -mcpu is used (but is not
   affected by -march, except in the -march=native case as per the
   CONFIG_TUNE_SPEC above).  */
#define OPTION_DEFAULT_SPECS				\
  {"arch", "%{!march=*:%{!mcpu=*:-march=%(VALUE)}}" },	\
  {"cpu",  "%{!march=*:%{!mcpu=*:-mcpu=%(VALUE)}}" },   \
  CONFIG_TUNE_SPEC

#define MCPU_TO_MARCH_SPEC \
   " %{mcpu=*:-march=%:rewrite_mcpu(%{mcpu=*:%*})}"

extern const char *aarch64_rewrite_mcpu (int argc, const char **argv);
#define MCPU_TO_MARCH_SPEC_FUNCTIONS \
  { "rewrite_mcpu", aarch64_rewrite_mcpu },

#define ASM_CPU_SPEC \
   MCPU_TO_MARCH_SPEC

#define EXTRA_SPECS						\
  { "asm_cpu_spec",		ASM_CPU_SPEC }

#define ASM_OUTPUT_POOL_EPILOGUE  aarch64_asm_output_pool_epilogue

/* This type is the user-visible __fp16, and a pointer to that type.  We
   need it in many places in the backend.  Defined in aarch64-builtins.cc.  */
extern GTY(()) tree aarch64_fp16_type_node;
extern GTY(()) tree aarch64_fp16_ptr_type_node;

/* Pointer to the user-visible __bf16 type.  __bf16 itself is generic
   bfloat16_type_node.  Defined in aarch64-builtins.cc.  */
extern GTY(()) tree aarch64_bf16_ptr_type_node;

/* The generic unwind code in libgcc does not initialize the frame pointer.
   So in order to unwind a function using a frame pointer, the very first
   function that is unwound must save the frame pointer.  That way the frame
   pointer is restored and its value is now valid - otherwise _Unwind_GetGR
   crashes.  Libgcc can now be safely built with -fomit-frame-pointer.  */
#define LIBGCC2_UNWIND_ATTRIBUTE \
  __attribute__((optimize ("no-omit-frame-pointer")))

#ifndef USED_FOR_TARGET
extern poly_uint16 aarch64_sve_vg;

/* The number of bits and bytes in an SVE vector.  */
#define BITS_PER_SVE_VECTOR (poly_uint16 (aarch64_sve_vg * 64))
#define BYTES_PER_SVE_VECTOR (poly_uint16 (aarch64_sve_vg * 8))

/* The number of bits and bytes in an SVE predicate.  */
#define BITS_PER_SVE_PRED BYTES_PER_SVE_VECTOR
#define BYTES_PER_SVE_PRED aarch64_sve_vg

/* The SVE mode for a vector of bytes.  */
#define SVE_BYTE_MODE VNx16QImode

/* The maximum number of bytes in a fixed-size vector.  This is 256 bytes
   (for -msve-vector-bits=2048) multiplied by the maximum number of
   vectors in a structure mode (4).

   This limit must not be used for variable-size vectors, since
   VL-agnostic code must work with arbitary vector lengths.  */
#define MAX_COMPILE_TIME_VEC_BYTES (256 * 4)
#endif

#define REGMODE_NATURAL_SIZE(MODE) aarch64_regmode_natural_size (MODE)

/* Allocate a minimum of STACK_CLASH_MIN_BYTES_OUTGOING_ARGS bytes for the
   outgoing arguments if stack clash protection is enabled.  This is essential
   as the extra arg space allows us to skip a check in alloca.  */
#undef STACK_DYNAMIC_OFFSET
#define STACK_DYNAMIC_OFFSET(FUNDECL)			   \
   ((flag_stack_clash_protection			   \
     && cfun->calls_alloca				   \
     && known_lt (crtl->outgoing_args_size,		   \
		  STACK_CLASH_MIN_BYTES_OUTGOING_ARGS))    \
    ? ROUND_UP (STACK_CLASH_MIN_BYTES_OUTGOING_ARGS,       \
		STACK_BOUNDARY / BITS_PER_UNIT)		   \
    : (crtl->outgoing_args_size + STACK_POINTER_OFFSET))

/* Filled in by aarch64_adjust_reg_alloc_order, which is called before
   the first relevant use.  */
#define REG_ALLOC_ORDER {}
#define ADJUST_REG_ALLOC_ORDER aarch64_adjust_reg_alloc_order ()

#define AARCH64_VALID_SHRN_OP(T,S)			\
((T) == TRUNCATE					\
 || ((T) == US_TRUNCATE && (S) == LSHIFTRT)		\
 || ((T) == SS_TRUNCATE && (S) == ASHIFTRT))

#ifndef USED_FOR_TARGET

/* Enumerates the mode-switching "entities" for AArch64.  */
enum class aarch64_mode_entity : int
{
  /* An aarch64_tristate_mode that says whether we have created a local
     save buffer for the current function's ZA state.  The only transition
     is from NO to YES.  */
  HAVE_ZA_SAVE_BUFFER,

  /* An aarch64_local_sme_state that reflects the state of all data
     controlled by PSTATE.ZA.  */
  LOCAL_SME_STATE
};

/* Describes the state of all data controlled by PSTATE.ZA  */
enum class aarch64_local_sme_state : int
{
  /* ZA is in the off or dormant state.  If it is dormant, the contents
     of ZA belong to a caller.  */
  INACTIVE_CALLER,

  /* ZA is in the off state: PSTATE.ZA is 0 and TPIDR2_EL0 is null.  */
  OFF,

  /* ZA is in the off or dormant state.  If it is dormant, the contents
     of ZA belong to the current function.  */
  INACTIVE_LOCAL,

  /* ZA is in the off state and the current function's ZA contents are
     stored in the lazy save buffer.  This is the state on entry to
     exception handlers.  */
  SAVED_LOCAL,

  /* ZA is in the active state: PSTATE.ZA is 1 and TPIDR2_EL0 is null.
     The contents of ZA are live.  */
  ACTIVE_LIVE,

  /* ZA is in the active state: PSTATE.ZA is 1 and TPIDR2_EL0 is null.
     The contents of ZA are dead.  */
  ACTIVE_DEAD,

  /* ZA could be in multiple states.  */
  ANY
};

enum class aarch64_tristate_mode : int { NO, YES, MAYBE };

#define OPTIMIZE_MODE_SWITCHING(ENTITY) \
  aarch64_optimize_mode_switching (aarch64_mode_entity (ENTITY))

#define NUM_MODES_FOR_MODE_SWITCHING \
  { int (aarch64_tristate_mode::MAYBE), \
    int (aarch64_local_sme_state::ANY) }

#endif

#define SYMBOL_FLAG_DLLIMPORT		(SYMBOL_FLAG_MACH_DEP << 0)
#define SYMBOL_REF_DLLIMPORT_P(X) \
	((SYMBOL_REF_FLAGS (X) & SYMBOL_FLAG_DLLIMPORT) != 0)

#define SYMBOL_FLAG_DLLEXPORT		(SYMBOL_FLAG_MACH_DEP << 1)
#define SYMBOL_REF_DLLEXPORT_P(X) \
	((SYMBOL_REF_FLAGS (X) & SYMBOL_FLAG_DLLEXPORT) != 0)

#define SYMBOL_FLAG_STUBVAR	(SYMBOL_FLAG_MACH_DEP << 2)
#define SYMBOL_REF_STUBVAR_P(X) \
	((SYMBOL_REF_FLAGS (X) & SYMBOL_FLAG_STUBVAR) != 0)

#endif /* GCC_AARCH64_H */<|MERGE_RESOLUTION|>--- conflicted
+++ resolved
@@ -538,10 +538,6 @@
    register.  GCC internally uses the poly_int variable aarch64_sve_vg
    instead.  */
 
-<<<<<<< HEAD
-#define FIXED_X18 0
-#define CALL_USED_X18 1
-=======
 /* X18 reserved on windows for the TEB */
 #ifdef TARGET_64BIT_MS_ABI
 #define FIXED_X18 1
@@ -550,17 +546,12 @@
 #define FIXED_X18 0
 #define CALL_USED_X18 1
 #endif 
->>>>>>> 627c4859
 
 #define FIXED_REGISTERS					\
   {							\
     0, 0, 0, 0,   0, 0, 0, 0,	/* R0 - R7 */		\
     0, 0, 0, 0,   0, 0, 0, 0,	/* R8 - R15 */		\
-<<<<<<< HEAD
-    0, 0, FIXED_X18, 0,   0, 0, 0, 0,	/* R16 - R23.  */	\
-=======
     0, 0, FIXED_X18, 0,   0, 0, 0, 0,	/* R16 - R23 */	\
->>>>>>> 627c4859
     0, 0, 0, 0,   0, 1, 0, 1,	/* R24 - R30, SP */	\
     0, 0, 0, 0,   0, 0, 0, 0,   /* V0 - V7 */           \
     0, 0, 0, 0,   0, 0, 0, 0,   /* V8 - V15 */		\
@@ -584,11 +575,7 @@
   {							\
     1, 1, 1, 1,   1, 1, 1, 1,	/* R0 - R7 */		\
     1, 1, 1, 1,   1, 1, 1, 1,	/* R8 - R15 */		\
-<<<<<<< HEAD
-    1, 1, CALL_USED_X18, 0, 0,   0, 0, 0, /* R16 - R23.  */   \
-=======
     1, 1, CALL_USED_X18, 0, 0,   0, 0, 0,/* R16 - R23 */\
->>>>>>> 627c4859
     0, 0, 0, 0,   0, 1, 1, 1,	/* R24 - R30, SP */	\
     1, 1, 1, 1,   1, 1, 1, 1,	/* V0 - V7 */		\
     0, 0, 0, 0,   0, 0, 0, 0,	/* V8 - V15 */		\
@@ -1115,15 +1102,9 @@
      still exists and still fulfils its original purpose. the same register
      can be reused by other code.  */
   rtx_insn *advsimd_zero_insn;
-<<<<<<< HEAD
-
-  /* During SEH output, this is non-null.  */
-  struct seh_frame_state * GTY ((skip (""))) seh;
-=======
   
   /* During SEH output, this is non-null.  */
   struct seh_frame_state * GTY((skip(""))) seh;
->>>>>>> 627c4859
 } machine_function;
 #endif
 #endif

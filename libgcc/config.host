# libgcc host-specific configuration file.
# Copyright (C) 1997-2024 Free Software Foundation, Inc.

#This file is part of GCC.

#GCC is free software; you can redistribute it and/or modify it under
#the terms of the GNU General Public License as published by the Free
#Software Foundation; either version 3, or (at your option) any later
#version.

#GCC is distributed in the hope that it will be useful, but WITHOUT
#ANY WARRANTY; without even the implied warranty of MERCHANTABILITY or
#FITNESS FOR A PARTICULAR PURPOSE.  See the GNU General Public License
#for more details.

#You should have received a copy of the GNU General Public License
#along with GCC; see the file COPYING3.  If not see
#<http://www.gnu.org/licenses/>.

# This is the libgcc host-specific configuration file
# where a configuration type is mapped to different system-specific
# definitions and files.  This is invoked by the autoconf-generated
# configure script.  Putting it in a separate shell file lets us skip
# running autoconf when modifying host-specific information.

# This file bears an obvious resemblance to gcc/config.gcc.  The cases
# should be kept similar, to ease moving library-specific settings
# from config.gcc to this file.  That is also why tmake_file is
# left as tmake_file, rather than hmake_file, even though this library
# switches on ${host}.

# This file switches on the shell variable ${host}, and also uses the
# following shell variables:
#
#  with_*		Various variables as set by configure.

# This file sets the following shell variables for use by the
# autoconf-generated configure script:
#
#  asm_hidden_op	The assembler pseudo-op to use for hide
#			lists for object files implemented in
#			assembly (with -fvisibility=hidden for C).
#			The default is ".hidden".
#  cpu_type		The name of the cpu, if different from the first
#			chunk of the canonical host name.
#  enable_execute_stack The name of a source file implementing
#			__enable_execute_stack.
#  extra_parts		List of extra object files that should be compiled
#			for this target machine.  This may be overridden
#			by setting EXTRA_PARTS in a tmake_file fragment.
#			If either is set, EXTRA_PARTS and
#			EXTRA_MULTILIB_PARTS inherited from the GCC
#			subdirectory will be ignored.
#  md_unwind_header	The name of a header file defining
#			MD_FALLBACK_FRAME_STATE_FOR.
#  sfp_machine_header	The name of a sfp-machine.h header file for soft-fp.
#  			Defaults to "$cpu_type/sfp-machine.h" if it exists,
#			no-sfp-machine.h otherwise.
#  tmake_file		A list of machine-description-specific
#			makefile fragments.
#  tm_defines		List of target macros to define for all compilations.
#  tm_file		A list of target macro files used only for code
#			built for the target, not the host.  These files
#			are relative to $srcdir/config and must not have
#			the same names as files in $srcdir/../gcc/config.
#  unwind_header	The name of the header file declaring the unwind
#			runtime interface routines.

asm_hidden_op=.hidden
enable_execute_stack=
extra_parts=
tmake_file=
tm_file=
tm_define=
md_unwind_header=no-unwind.h
unwind_header=unwind-generic.h

# Set default cpu_type so it can be updated in each machine entry.
cpu_type=`echo ${host} | sed 's/-.*$//'`
case ${host} in
m32c*-*-*)
        cpu_type=m32c
	tmake_file=t-fdpbit
        ;;
aarch64*-*-*)
	cpu_type=aarch64
	;;
alpha*-*-*)
	cpu_type=alpha
	;;
am33_2.0-*-linux*)
	cpu_type=mn10300
	;;
amdgcn*-*-*)
	cpu_type=gcn
	tmake_file="${tmake_file} t-softfp-sfdf t-softfp"
	;;
arc*-*-*)
	cpu_type=arc
	;;
arm*-*-*)
	cpu_type=arm
	;;
avr-*-*)
	cpu_type=avr
	;;
bfin*-*)
	cpu_type=bfin
	;;
bpf-*-*)
        cpu_type=bpf
        ;;
csky*-*-*)
	cpu_type=csky
	;;
fido-*-*)
	cpu_type=m68k
	;;
frv*)	cpu_type=frv
	;;
ft32*)	cpu_type=ft32
	;;
moxie*)	cpu_type=moxie
	;;
i[34567]86-*-*)
	cpu_type=i386
	;;
x86_64-*-*)
	cpu_type=i386
	;;
ia64-*-*)
	;;
hppa*-*-*)
	cpu_type=pa
	;;
lm32*-*-*)
	cpu_type=lm32
	;;
loongarch*-*)
	cpu_type=loongarch
	tmake_file="loongarch/t-loongarch"
	if test "${libgcc_cv_loongarch_hard_float}" = yes; then
		tmake_file="${tmake_file} t-hardfp-sfdf t-hardfp"
	else
		tmake_file="${tmake_file} t-softfp-sfdf"
	fi
	if test "${ac_cv_sizeof_long_double}" = 16; then
		tmake_file="${tmake_file} loongarch/t-softfp-tf"
	fi
	if test "${host_address}" = 64; then
		tmake_file="${tmake_file} loongarch/t-loongarch64"
	fi
	tmake_file="${tmake_file} t-softfp"
	;;
m32r*-*-*)
        cpu_type=m32r
        ;;
m68k-*-*)
	;;
microblaze*-*-*)
	cpu_type=microblaze
	;;
mips*-*-*)
	# All MIPS targets provide a full set of FP routines.
	cpu_type=mips
	tmake_file="mips/t-mips"
	if test "${libgcc_cv_mips_hard_float}" = yes; then
		tmake_file="${tmake_file} t-hardfp-sfdf t-hardfp"
	else
		tmake_file="${tmake_file} t-softfp-sfdf"
	fi
	if test "${ac_cv_sizeof_long_double}" = 16; then
		tmake_file="${tmake_file} mips/t-softfp-tf"
	fi
	if test "${host_address}" = 64; then
		tmake_file="${tmake_file} mips/t-mips64"
	fi
	tmake_file="${tmake_file} t-softfp"
	;;
nds32*-*)
	cpu_type=nds32
	;;
nios2*-*-*)
	cpu_type=nios2
	;;
or1k*-*-*)
	cpu_type=or1k
	;;
powerpc*-*-*)
	cpu_type=rs6000
	;;
pru-*-*)
	cpu_type=pru
	;;
rs6000*-*-*)
	;;
riscv*-*-*)
	cpu_type=riscv
	;;
sparc64*-*-*)
	cpu_type=sparc
	tmake_file="${tmake_file} sparc/t-sparc"
	;;
sparc*-*-*)
	cpu_type=sparc
	tmake_file="${tmake_file} sparc/t-sparc"
	;;
s390*-*-*)
	cpu_type=s390
	;;
# Note the 'l'; we need to be able to match e.g. "shle" or "shl".
sh[123456789lbe]*-*-*)
	cpu_type=sh
	;;
v850*-*-*)
	cpu_type=v850
	;;
tic6x-*-*)
	cpu_type=c6x
	;;
esac

# Common parts for widely ported systems.
case ${host} in
*-*-darwin*)
  asm_hidden_op=.private_extern
  tmake_file="$tmake_file t-darwin ${cpu_type}/t-darwin t-libgcc-pic"
  # The unwinder is provided by the system shared libraries, do not add one
  # to the shared libgcc but, for older systems, we build a shared unwinder
  # separately so that we can construct a libgcc_s.1 to use for binaries
  # linked against the old libgcc_ext.10.x stubs.
  case ${host} in
    *-*-darwin[89]* | *-*-darwin10*)
      tmake_file="$tmake_file t-darwin-ehs ${cpu_type}/t-darwin-ehs"
      ;;
  esac
  tmake_file="$tmake_file t-slibgcc-darwin"
  case ${host} in
    *-*-darwin1[89]* | *-*-darwin2* )
      tmake_file="t-darwin-min-8 $tmake_file"
      ;;
    *-*-darwin9* | *-*-darwin1[0-7]*)
      tmake_file="t-darwin-min-5 $tmake_file"
      ;;
    *-*-darwin[4-8]*)
      tmake_file="t-darwin-min-1 $tmake_file"
      ;;
    *)
      # Fall back to configuring for the oldest system known to work with
      # all archs and the current sources.
      tmake_file="t-darwin-min-5 $tmake_file"
      echo "Warning: libgcc configured to support macOS 10.5" 1>&2
      ;;
  esac
  # We are not using libtool to build the libs here, so we need to replicate
  # a little of the logic around setting Darwin rpaths.  Setting an explicit
  # yes or no is honoured, otherwise we choose a suitable default.
  # Sadly, this has to be kept in line with the rules in libtool.m4.
  # This make fragment will override the setting in t-slibgcc-darwin so it
  # must appear after it.
  if test "x$enable_darwin_at_rpath" = "x"; then
    echo "enable_darwin_at_rpath is unset" 1>&2
    case ${host} in
      *-darwin[45678]*) ;;
      *-darwin9* | *-darwin1[01234]*) ;; # We might default these on later.
      *-darwin*)
        echo "but is needed after macOS 10.11 (setting it on)" 1>&2
        enable_darwin_at_rpath=yes
        ;;
    esac
  else
    echo "enable_darwin_at_rpath is '$enable_darwin_at_rpath'" 1>&2
  fi
  if test "x$enable_darwin_at_rpath" = "xyes"; then
    tmake_file="$tmake_file t-darwin-rpath "
  fi
  extra_parts="crt3.o libd10-uwfef.a crttms.o crttme.o libemutls_w.a"
  ;;
*-*-dragonfly*)
  tmake_file="$tmake_file t-crtstuff-pic t-libgcc-pic t-eh-dw2-dip"
  tmake_file="$tmake_file t-slibgcc t-slibgcc-gld t-slibgcc-elf-ver"
  extra_parts="crtbegin.o crtend.o crtbeginS.o crtendS.o"
  ;;
*-*-freebsd*)
  # This is the generic ELF configuration of FreeBSD.  Later
  # machine-specific sections may refine and add to this
  # configuration.
  tmake_file="$tmake_file t-freebsd t-crtstuff-pic t-libgcc-pic t-eh-dw2-dip t-slibgcc t-slibgcc-gld t-slibgcc-elf-ver"
  extra_parts="crtbegin.o crtend.o crtbeginS.o crtendS.o"
  case ${target_thread_file} in
    posix)
      tmake_file="${tmake_file} t-freebsd-thread"
      # Before 5.0, FreeBSD can't bind shared libraries to -lc
      # when "optionally" threaded via weak pthread_* checks.
      case ${host} in
        *-*-freebsd[34] | *-*-freebsd[34].*)
          tmake_file="${tmake_file} t-slibgcc-nolc-override"
          ;;
      esac
      ;;
  esac
  ;;
*-*-fuchsia*)
  tmake_file="$tmake_file t-crtstuff-pic t-libgcc-pic t-eh-dw2-dip t-slibgcc t-slibgcc-fuchsia"
  extra_parts="crtbegin.o crtend.o"
  ;;
*-*-linux* | frv-*-*linux* | *-*-kfreebsd*-gnu | *-*-gnu* | *-*-kopensolaris*-gnu | *-*-uclinuxfdpiceabi)
  tmake_file="$tmake_file t-crtstuff-pic t-libgcc-pic t-eh-dw2-dip t-slibgcc t-slibgcc-gld t-slibgcc-elf-ver t-linux"
  extra_parts="crtbegin.o crtbeginS.o crtbeginT.o crtend.o crtendS.o"
  if test x$enable_vtable_verify = xyes; then
    extra_parts="$extra_parts vtv_start.o vtv_end.o vtv_start_preinit.o vtv_end_preinit.o"
  fi
  ;;
*-*-lynxos*)
  tmake_file="$tmake_file t-lynx $cpu_type/t-crtstuff t-crtstuff-pic t-libgcc-pic"
  extra_parts="crtbegin.o crtbeginS.o crtend.o crtendS.o"
  ;;
*-*-netbsd*)
  tmake_file="$tmake_file t-crtstuff-pic t-libgcc-pic t-eh-dw2-dip"
  tmake_file="$tmake_file t-slibgcc t-slibgcc-gld t-slibgcc-elf-ver"
  tmake_file="$tmake_file t-slibgcc-libgcc"
  extra_parts="crtbegin.o crtend.o crtbeginS.o crtendS.o crtbeginT.o"
  ;;
*-*-openbsd*)
  tmake_file="$tmake_file t-crtstuff-pic t-libgcc-pic t-eh-dw2-dip"
  case ${target_thread_file} in
    posix)
      tmake_file="$tmake_file t-openbsd-thread"
      ;;
  esac
  ;;
*-*-rtems*)
  tmake_file="$tmake_file t-rtems"
  extra_parts="crtbegin.o crtend.o"
  ;;
*-*-solaris2*)
  # Unless linker support and dl_iterate_phdr are present,
  # unwind-dw2-fde-dip.c automatically falls back to unwind-dw2-fde.c.
  tmake_file="$tmake_file sol2/t-sol2 t-eh-dw2-dip t-crtstuff-pic t-libgcc-pic t-slibgcc t-slibgcc-elf-ver"
  if test $with_gnu_ld = yes; then
    tmake_file="$tmake_file t-slibgcc-gld"
  else
    tmake_file="$tmake_file t-slibgcc-sld"
  fi
  # Add cpu-specific t-sol2 after t-slibgcc-* so it can augment SHLIB_MAPFILES.
  tmake_file="$tmake_file $cpu_type/t-sol2"
  extra_parts="gmon.o crtbegin.o crtend.o"
  # Solaris 11.4 provides crt1.o, crti.o, and crtn.o as part of the
  # base system.  crtp.o and crtpg.o implement the compiler-dependent parts.
  extra_parts="$extra_parts crtp.o crtpg.o"
  # If the Solaris CRTs are present, both ld and gld will have PIE support.
  extra_parts="$extra_parts crtbeginS.o crtendS.o"
  if test x$enable_vtable_verify = xyes; then
    extra_parts="$extra_parts vtv_start.o vtv_end.o vtv_start_preinit.o vtv_end_preinit.o"
  fi
  ;;
*-*-uclinux*)
  extra_parts="crtbegin.o crtend.o"
  ;;
*-*-*vms*)
  tmake_file="vms/t-vms"
  extra_parts="crt0.o crtbegin.o crtbeginS.o crtend.o crtendS.o"
  ;;
*-*-vxworksae*)
  tmake_file=t-vxworksae
  ;;
*-*-vxworks*)
  tmake_file=t-vxworks
  ;;
*-*-elf)
  extra_parts="crtbegin.o crtend.o"
  ;;
esac

# VxWorks ports rely on specially crafted crtstuff files
case ${host} in
*-*-vxworks*)
  tmake_file="${tmake_file} t-vxcrtstuff"
  ;;
esac

case ${host} in
*-*-darwin* | *-*-dragonfly* | *-*-freebsd* | *-*-netbsd* | *-*-openbsd* | \
  *-*-solaris2*)
  enable_execute_stack=enable-execute-stack-mprotect.c
  ;;
i[34567]86-*-mingw* | x86_64-*-mingw*)
  enable_execute_stack=config/i386/enable-execute-stack-mingw32.c
  ;;
i[34567]86-*-cygwin* | x86_64-*-cygwin*)
  enable_execute_stack=config/i386/enable-execute-stack-mingw32.c
  ;;
*)
  enable_execute_stack=enable-execute-stack-empty.c;
  ;;
esac

case ${host} in
aarch64*-*-elf | aarch64*-*-rtems*)
	extra_parts="$extra_parts crtbegin.o crtend.o crti.o crtn.o"
	extra_parts="$extra_parts crtfastmath.o"
	tmake_file="${tmake_file} ${cpu_type}/t-aarch64"
	tmake_file="${tmake_file} ${cpu_type}/t-lse t-slibgcc-libgcc"
	tmake_file="${tmake_file} ${cpu_type}/t-sme ${cpu_type}/t-softfp t-softfp t-crtfm"
	tmake_file="${tmake_file} t-dfprules"
	md_unwind_header=aarch64/aarch64-unwind.h
	;;
aarch64*-*-freebsd*)
	extra_parts="$extra_parts crtfastmath.o"
	tmake_file="${tmake_file} ${cpu_type}/t-aarch64"
	tmake_file="${tmake_file} ${cpu_type}/t-lse t-slibgcc-libgcc"
	tmake_file="${tmake_file} ${cpu_type}/t-sme ${cpu_type}/t-softfp t-softfp t-crtfm"
	tmake_file="${tmake_file} t-dfprules"
	md_unwind_header=aarch64/freebsd-unwind.h
	;;
aarch64*-*-netbsd*)
	extra_parts="$extra_parts crtfastmath.o"
	tmake_file="${tmake_file} ${cpu_type}/t-aarch64"
	tmake_file="${tmake_file} ${cpu_type}/t-sme ${cpu_type}/t-softfp t-softfp t-crtfm"
	tmake_file="${tmake_file} t-dfprules"
	md_unwind_header=aarch64/aarch64-unwind.h
	;;
aarch64*-*-fuchsia*)
	tmake_file="${tmake_file} ${cpu_type}/t-aarch64"
	tmake_file="${tmake_file} ${cpu_type}/t-lse t-slibgcc-libgcc"
	tmake_file="${tmake_file} ${cpu_type}/t-sme ${cpu_type}/t-softfp t-softfp"
	tmake_file="${tmake_file} t-dfprules"
	;;
aarch64*-*-linux*)
	extra_parts="$extra_parts crtfastmath.o"
	md_unwind_header=aarch64/linux-unwind.h
	tmake_file="${tmake_file} ${cpu_type}/t-aarch64"
	tmake_file="${tmake_file} ${cpu_type}/t-lse t-slibgcc-libgcc"
	tmake_file="${tmake_file} ${cpu_type}/t-sme ${cpu_type}/t-softfp t-softfp t-crtfm"
	tmake_file="${tmake_file} t-dfprules"
	tmake_file="${tmake_file} ${cpu_type}/t-heap-trampoline"
	;;
aarch64*-*-gnu*)
	extra_parts="$extra_parts crtfastmath.o"
	md_unwind_header=aarch64/gnu-unwind.h
	tmake_file="${tmake_file} ${cpu_type}/t-aarch64"
	tmake_file="${tmake_file} ${cpu_type}/t-lse t-slibgcc-libgcc"
	tmake_file="${tmake_file} ${cpu_type}/t-softfp t-softfp t-crtfm"
	tmake_file="${tmake_file} t-dfprules"
	tmake_file="${tmake_file} ${cpu_type}/t-heap-trampoline"
	;;
aarch64*-*-vxworks7*)
	extra_parts="$extra_parts crtfastmath.o"
	md_unwind_header=aarch64/aarch64-unwind.h
	tmake_file="${tmake_file} ${cpu_type}/t-aarch64"
	tmake_file="${tmake_file} ${cpu_type}/t-lse"
	tmake_file="${tmake_file} ${cpu_type}/t-sme ${cpu_type}/t-softfp t-softfp t-crtfm"
	tmake_file="${tmake_file} t-dfprules"
	;;
aarch64-*-mingw*)
	case ${target_thread_file} in
	  win32)
<<<<<<< HEAD
	    tmake_thr_file="mingw/t-gthr-win32"
	    ;;
	  posix)
	    tmake_thr_file="mingw/t-mingw-pthread"
	    ;;
	esac
	tmake_file="${tmake_file} ${cpu_type}/t-no-eh ${tmake_thr_file}"
	tmake_file="${tmake_file} t-dfprules"
	tmake_file="${tmake_file} ${cpu_type}/t-aarch64"
	tmake_file="${tmake_file} ${cpu_type}/t-lse"
	tmake_file="${tmake_file} ${cpu_type}/t-softfp t-softfp t-crtfm"
=======
	    tmake_thr_file="i386/t-gthr-win32"
	    ;;
	  posix)
	    tmake_thr_file="i386/t-mingw-pthread"
	    ;;
	esac
	# This has to match the logic for DWARF2_UNWIND_INFO in gcc/config/i386/cygming.h
	if test x$ac_cv_sjlj_exceptions = xyes; then
		tmake_eh_file="i386/t-sjlj-eh"
	else
		tmake_eh_file="i386/t-seh-eh"
	fi
	# Shared libgcc DLL install dir depends on cross/native build.
	if test x${build} = x${host} ; then
	  tmake_dlldir_file="i386/t-dlldir"
	else
	  tmake_dlldir_file="i386/t-dlldir-x"
	fi
	tmake_file="${tmake_file} ${tmake_eh_file} ${tmake_thr_file} ${tmake_dlldir_file}" # i386/t-chkstk
        tmake_file="${tmake_file} i386/t-slibgcc-cygming i386/t-slibgcc-mingw i386/t-cygming i386/t-mingw32 t-dfprules"
	tmake_file="${tmake_file} ${cpu_type}/t-aarch64"
	tmake_file="${tmake_file} ${cpu_type}/t-lse t-slibgcc-libgcc"
	tmake_file="${tmake_file} ${cpu_type}/t-softfp t-softfp t-crtfm"
	extra_parts="$extra_parts crtbegin.o crtend.o crtfastmath.o"
	if test x$enable_vtable_verify = xyes; then
	  extra_parts="$extra_parts vtv_start.o vtv_end.o vtv_start_preinit.o vtv_end_preinit.o"
	fi
>>>>>>> 627c4859
	;;
alpha*-*-linux*)
	tmake_file="${tmake_file} alpha/t-alpha alpha/t-ieee t-crtfm alpha/t-linux"
	extra_parts="$extra_parts crtfastmath.o"
	md_unwind_header=alpha/linux-unwind.h
	;;
alpha*-*-freebsd*)
	tmake_file="${tmake_file} alpha/t-alpha alpha/t-ieee t-crtfm"
	extra_parts="$extra_parts crtbeginT.o crtfastmath.o"
	;;
alpha*-*-netbsd*)
	tmake_file="${tmake_file} alpha/t-alpha alpha/t-ieee"
	;;
alpha*-*-openbsd*)
	tmake_file="${tmake_file} alpha/t-alpha alpha/t-ieee"
	;;
alpha64-dec-*vms*)
	tmake_file="$tmake_file alpha/t-alpha alpha/t-ieee alpha/t-vms t-slibgcc-vms"
	extra_parts="$extra_parts vms-dwarf2.o vms-dwarf2eh.o"
	md_unwind_header=alpha/vms-unwind.h
	;;
alpha*-dec-*vms*)
	tmake_file="$tmake_file alpha/t-alpha alpha/t-ieee alpha/t-vms t-slibgcc-vms"
	extra_parts="$extra_parts vms-dwarf2.o vms-dwarf2eh.o"
	md_unwind_header=alpha/vms-unwind.h
	;;
amdgcn*-*-amdhsa)
	tmake_file="$tmake_file gcn/t-amdgcn"
	extra_parts="crt0.o"
	;;
arc*-*-elf*)
	tmake_file="arc/t-arc"
	extra_parts="crti.o crtn.o crtend.o crtbegin.o crtendS.o crtbeginS.o"
	extra_parts="$extra_parts crttls.o"
	;;
arc*-*-linux*)
	tmake_file="${tmake_file} t-slibgcc-libgcc t-slibgcc-nolc-override arc/t-arc-uClibc arc/t-arc"
	extra_parts="$extra_parts crti.o crtn.o"
	extra_parts="$extra_parts crttls.o"
	md_unwind_header=arc/linux-unwind.h
	;;
arm-wrs-vxworks7*)
	tmake_file="$tmake_file arm/t-arm arm/t-elf arm/t-bpabi arm/t-vxworks7"
        tmake_file="$tmake_file t-softfp-sfdf t-softfp-excl arm/t-softfp t-softfp"
	tm_file="$tm_file arm/bpabi-lib.h"
	unwind_header=config/arm/unwind-arm.h
	extra_parts="$extra_parts crti.o crtn.o"
	;;
arm*-*-freebsd*)                # ARM FreeBSD EABI
	tmake_file="${tmake_file} arm/t-arm t-fixedpoint-gnu-prefix arm/t-elf"
	tmake_file="${tmake_file} arm/t-bpabi arm/t-freebsd"
	tm_file="${tm_file} arm/bpabi-lib.h"
	unwind_header=config/arm/unwind-arm.h
	tmake_file="${tmake_file} t-softfp-sfdf t-softfp-excl arm/t-softfp t-softfp"
	;;
arm*-*-fuchsia*)
	tmake_file="${tmake_file} arm/t-arm arm/t-elf arm/t-bpabi"
	tmake_file="${tmake_file} arm/tsoftfp t-softfp"
	tm_file="${tm_file} arm/bpabi-lib.h"
	unwind_header=config/arm/unwind-arm.h
	;;
arm*-*-netbsdelf*)
	tmake_file="$tmake_file arm/t-arm"
	case ${host} in
	  arm*-*-netbsdelf-*eabi*)
	    tmake_file="${tmake_file} arm/t-netbsd-eabi"
	    unwind_header=config/arm/unwind-arm.h
	    ;;
	  *)
	    tmake_file="${tmake_file} arm/t-netbsd t-slibgcc-gld-nover"
	    ;;
	esac
	;;
arm*-*-linux* | arm*-*-uclinuxfdpiceabi)
	tmake_file="${tmake_file} arm/t-arm t-fixedpoint-gnu-prefix t-crtfm"
	tmake_file="${tmake_file} arm/t-elf arm/t-bpabi arm/t-linux-eabi t-slibgcc-libgcc"
	tm_file="$tm_file arm/bpabi-lib.h"
	unwind_header=config/arm/unwind-arm.h
	tmake_file="$tmake_file t-softfp-sfdf t-softfp-excl arm/t-softfp t-softfp"
	extra_parts="$extra_parts crtfastmath.o"
	;;
arm*-*-uclinux*)		# ARM ucLinux
	tmake_file="${tmake_file} t-fixedpoint-gnu-prefix t-crtfm"
	tmake_file="$tmake_file arm/t-arm arm/t-elf t-softfp-sfdf t-softfp-excl arm/t-softfp t-softfp"
	tmake_file="${tmake_file} arm/t-bpabi"
	tm_file="$tm_file arm/bpabi-lib.h"
	unwind_header=config/arm/unwind-arm.h
	extra_parts="$extra_parts crti.o crtn.o"
	;;
arm*-*-phoenix*)
	tmake_file="t-hardfp t-softfp arm/t-arm arm/t-elf arm/t-softfp arm/t-phoenix"
	tmake_file="${tmake_file} arm/t-bpabi"
	tm_file="$tm_file arm/bpabi-lib.h"
	extra_parts="crtbegin.o crtend.o crti.o crtn.o"
	unwind_header=config/arm/unwind-arm.h
	;;
arm*-*-eabi* | arm*-*-symbianelf* | arm*-*-rtems*)
	tmake_file="${tmake_file} arm/t-arm arm/t-elf t-fixedpoint-gnu-prefix"
	tm_file="$tm_file arm/bpabi-lib.h"
	case ${host} in
	arm*-*-eabi* | arm*-*-rtems*)
	  tmake_file="${tmake_file} arm/t-bpabi arm/t-sync t-crtfm"
	  extra_parts="crtbegin.o crtend.o crti.o crtn.o"
	  ;;
	arm*-*-symbianelf*)
	  tmake_file="${tmake_file} arm/t-symbian t-slibgcc-nolc-override"
	  tm_file="$tm_file arm/symbian-lib.h"
	  # Symbian OS provides its own startup code.
	  ;;
	esac
	tmake_file="$tmake_file t-softfp-sfdf t-softfp-excl arm/t-softfp t-softfp"
	extra_parts="$extra_parts crtfastmath.o"
	unwind_header=config/arm/unwind-arm.h
	;;
avr-*-*)
	# Make HImode functions for AVR
	tmake_file="${cpu_type}/t-avr t-fpbit"
	# Make some DFmode functions from libf7, part of avr-libgcc.
	# This must be prior to adding t-avrlibc.
	case "y${with_libf7}" in
	    yno)
	        # No libf7 support.
	        ;;
	    ylibgcc)
		tmake_file="$tmake_file ${cpu_type}/libf7/t-libf7"
		;;
	    ymath)
		tmake_file="$tmake_file ${cpu_type}/libf7/t-libf7-math"
		tmake_file="$tmake_file ${cpu_type}/libf7/t-libf7"
		;;
	    ymath-symbols | yyes | y)
		tmake_file="$tmake_file ${cpu_type}/libf7/t-libf7-math-symbols"
		tmake_file="$tmake_file ${cpu_type}/libf7/t-libf7-math"
		tmake_file="$tmake_file ${cpu_type}/libf7/t-libf7"
		;;
	    *)
		echo "Error: --with-libf7=${with_libf7} but can only be used with: 'libgcc', 'math', 'math-symbols', 'yes', 'no'" 1>&2
		exit 1
		;;
	esac
	if test x${with_avrlibc} != xno; then
	    tmake_file="$tmake_file ${cpu_type}/t-avrlibc"
	fi
	tm_file="$tm_file avr/avr-lib.h"
	if test x${with_fixed_point} = xno; then
	    fixed_point=no
	fi
	;;
bfin*-elf*)
	tmake_file="bfin/t-bfin bfin/t-crtlibid bfin/t-crtstuff t-libgcc-pic t-fdpbit"
	extra_parts="$extra_parts crtbeginS.o crtendS.o crti.o crtn.o crtlibid.o"
        ;;
bfin*-uclinux*)
	tmake_file="bfin/t-bfin bfin/t-crtlibid bfin/t-crtstuff t-libgcc-pic t-fdpbit"
	extra_parts="$extra_parts crtbeginS.o crtendS.o crtlibid.o"
	md_unwind_header=bfin/linux-unwind.h
        ;;
bfin*-linux-uclibc*)
	tmake_file="$tmake_file bfin/t-bfin bfin/t-crtstuff t-libgcc-pic t-fdpbit bfin/t-linux"
	# No need to build crtbeginT.o on uClibc systems.  Should probably
	# be moved to the OS specific section above.
	extra_parts="crtbegin.o crtbeginS.o crtend.o crtendS.o"
	md_unwind_header=bfin/linux-unwind.h
	;;
bfin*-rtems*)
	tmake_file="$tmake_file bfin/t-bfin t-fdpbit"
	extra_parts="$extra_parts crti.o crtn.o"
	;;
bfin*-*)
	tmake_file="$tmake_file bfin/t-bfin t-fdpbit"
	extra_parts="crtbegin.o crtend.o crti.o crtn.o"
        ;;
bpf-*-*)
        tmake_file="$tmake_file ${cpu_type}/t-${cpu_type}"
        extra_parts="crti.o crtn.o"
	;;
cris-*-elf)
	tmake_file="$tmake_file cris/t-cris t-softfp-sfdf t-softfp cris/t-elfmulti"
	;;
csky-*-elf*)
	tmake_file="csky/t-csky t-fdpbit"
	extra_parts="crtbegin.o crtend.o crti.o crtn.o"
	;;
csky-*-linux*)
	tmake_file="$tmake_file csky/t-csky t-slibgcc-libgcc t-fdpbit csky/t-linux-csky"
	extra_parts="$extra_parts crti.o crtn.o"
	md_unwind_header=csky/linux-unwind.h
	;;
epiphany-*-elf* | epiphany-*-rtems*)
	tmake_file="$tmake_file epiphany/t-epiphany t-fdpbit epiphany/t-custom-eqsf"
	extra_parts="$extra_parts crti.o crtint.o crtrunc.o crtm1reg-r43.o crtm1reg-r63.o crtn.o"
	;;
fr30-*-elf)
	tmake_file="$tmake_file fr30/t-fr30 t-fdpbit"
	extra_parts="$extra_parts crti.o crtn.o"
	;;
frv-*-elf)
	tmake_file="$tmake_file frv/t-frv t-fdpbit"
	tm_file="$tm_file frv/elf-lib.h frv/frv-abi.h"
	# Don't use crtbegin.o, crtend.o.
	extra_parts="frvbegin.o frvend.o"
	;;
frv-*-*linux*)
	tmake_file="$tmake_file frv/t-frv frv/t-linux t-fdpbit"
	tm_file="$tm_file frv/elf-lib.h frv/frv-abi.h"
	;;
ft32-*-elf)
	tmake_file="ft32/t-ft32 t-softfp-sfdf t-softfp-excl t-softfp"
	extra_parts="$extra_parts crti.o crti-hw.o crtn.o"
	;;
h8300-*-elf*)
	tmake_file="$tmake_file h8300/t-h8300 t-fpbit"
	tm_file="$tm_file h8300/h8300-lib.h"
	extra_parts="$extra_parts crti.o crtn.o"
	;;
h8300-*-linux*)
	tmake_file="t-linux h8300/t-linux t-softfp-sfdf t-softfp"
	tm_file="$tm_file h8300/h8300-lib.h"
	;;
hppa*64*-*-linux*)
	tmake_file="$tmake_file pa/t-pa64-linux pa/t-dimode"
	tmake_file="$tmake_file pa/t-softfp-sfdftf t-softfp"
	extra_parts="crtbegin.o crtbeginS.o crtbeginT.o crtend.o crtendS.o"
	;;
hppa*-*-linux*)
	tmake_file="$tmake_file pa/t-linux t-slibgcc-libgcc"
	# Set the libgcc version number
	if test x$ac_cv_sjlj_exceptions = xyes; then
	    tmake_file="$tmake_file pa/t-slibgcc-sjlj-ver"
	else
	    tmake_file="$tmake_file pa/t-slibgcc-dwarf-ver"
	fi
	extra_parts="crtbegin.o crtbeginS.o crtbeginT.o crtend.o crtendS.o"
	md_unwind_header=pa/linux-unwind.h
	;;
hppa*64*-*-hpux11*)
	tmake_file="$tmake_file pa/t-pa64-hpux pa/t-dimode"
	tmake_file="$tmake_file pa/t-stublib t-libgcc-pic t-slibgcc"
	# Set the libgcc version number
	if test x$ac_cv_sjlj_exceptions = xyes; then
	    tmake_file="$tmake_file pa/t-slibgcc-sjlj-ver"
	else
	    tmake_file="$tmake_file pa/t-slibgcc-dwarf-ver"
	fi
	tmake_file="$tmake_file pa/t-slibgcc-hpux t-slibgcc-hpux"
	tmake_file="$tmake_file pa/t-softfp-sfdftf t-softfp"
	tm_file="$tm_file pa/pa64-hpux-lib.h"
	extra_parts="crtbegin.o crtend.o crtbeginS.o crtendS.o crtbeginT.o \
		     libgcc_stub.a"
	md_unwind_header=pa/hpux-unwind.h
	;;
hppa*-*-openbsd*)
	tmake_file="$tmake_file pa/t-openbsd"
	;;
hppa*-*-netbsd*)
	tmake_file="$tmake_file pa/t-netbsd"
	;;
i[34567]86-*-darwin*)
	tmake_file="$tmake_file i386/t-crtpc t-crtfm i386/t-msabi"
	tm_file="$tm_file i386/darwin-lib.h"
	extra_parts="$extra_parts crtprec32.o crtprec64.o crtprec80.o"
	extra_parts="$extra_parts crtfastmath.o libheapt_w.a"
	tmake_file="${tmake_file} i386/t-heap-trampoline"
	;;
x86_64-*-darwin*)
	tmake_file="$tmake_file i386/t-crtpc t-crtfm i386/t-msabi"
	tm_file="$tm_file i386/darwin-lib.h"
	extra_parts="$extra_parts crtprec32.o crtprec64.o crtprec80.o"
	extra_parts="$extra_parts crtfastmath.o libheapt_w.a"
	tmake_file="${tmake_file} i386/t-heap-trampoline"
	;;
i[34567]86-*-elfiamcu)
	tmake_file="$tmake_file i386/t-crtstuff t-softfp-sfdftf i386/32/t-softfp i386/32/t-iamcu i386/t-softfp t-softfp t-dfprules"
	;;
i[34567]86-*-elf*)
	tmake_file="$tmake_file i386/t-crtstuff t-crtstuff-pic t-libgcc-pic"
	;;
x86_64-*-elf* | x86_64-*-rtems*)
	tmake_file="$tmake_file i386/t-crtstuff t-crtstuff-pic t-libgcc-pic"
	case ${host} in
	  x86_64-*-rtems*)
	    extra_parts="$extra_parts crti.o crtn.o"
	    ;;
	esac
	;;
x86_64-*-fuchsia*)
	tmake_file="$tmake_file t-libgcc-pic"
	;;
i[34567]86-*-dragonfly*)
	tmake_file="${tmake_file} i386/t-dragonfly i386/t-crtstuff"
	md_unwind_header=i386/dragonfly-unwind.h
	;;
x86_64-*-dragonfly*)
	tmake_file="${tmake_file} i386/t-dragonfly i386/t-crtstuff"
	md_unwind_header=i386/dragonfly-unwind.h
	;;
i[34567]86-*-freebsd*)
	tmake_file="${tmake_file} i386/t-freebsd i386/t-crtstuff"
	md_unwind_header=i386/freebsd-unwind.h
	;;
x86_64-*-freebsd*)
	tmake_file="${tmake_file} i386/t-freebsd i386/t-crtstuff"
	md_unwind_header=i386/freebsd-unwind.h
	;;
i[34567]86-*-netbsdelf*)
	tmake_file="${tmake_file} i386/t-crtstuff"
	;;
x86_64-*-netbsd*)
	tmake_file="${tmake_file} i386/t-crtstuff"
	;;
i[34567]86-*-openbsd*)
	;;
x86_64-*-openbsd*)
	;;
i[34567]86-*-linux*)
	extra_parts="$extra_parts crtprec32.o crtprec64.o crtprec80.o crtfastmath.o"
	tmake_file="${tmake_file} i386/t-crtpc t-crtfm i386/t-crtstuff t-dfprules"
	tm_file="${tm_file} i386/elf-lib.h"
	md_unwind_header=i386/linux-unwind.h
	tmake_file="${tmake_file} i386/t-heap-trampoline"
	;;
i[34567]86-*-kfreebsd*-gnu | i[34567]86-*-kopensolaris*-gnu)
	extra_parts="$extra_parts crtprec32.o crtprec64.o crtprec80.o crtfastmath.o"
	tmake_file="${tmake_file} i386/t-crtpc t-crtfm i386/t-crtstuff t-dfprules"
	tm_file="${tm_file} i386/elf-lib.h"
	;;
i[34567]86-*-gnu*)
	extra_parts="$extra_parts crtprec32.o crtprec64.o crtprec80.o crtfastmath.o"
	tmake_file="${tmake_file} i386/t-crtpc t-crtfm i386/t-crtstuff t-dfprules"
	tm_file="${tm_file} i386/elf-lib.h"
	md_unwind_header=i386/gnu-unwind.h
	;;
x86_64-*-linux*)
	extra_parts="$extra_parts crtprec32.o crtprec64.o crtprec80.o crtfastmath.o"
	tmake_file="${tmake_file} i386/t-crtpc t-crtfm i386/t-crtstuff t-dfprules"
	tm_file="${tm_file} i386/elf-lib.h"
	md_unwind_header=i386/linux-unwind.h
	tmake_file="${tmake_file} i386/t-heap-trampoline"
	;;
x86_64-*-kfreebsd*-gnu)
	extra_parts="$extra_parts crtprec32.o crtprec64.o crtprec80.o crtfastmath.o"
	tmake_file="${tmake_file} i386/t-crtpc t-crtfm i386/t-crtstuff t-dfprules"
	tm_file="${tm_file} i386/elf-lib.h"
	;;
x86_64-*-gnu*)
	extra_parts="$extra_parts crtprec32.o crtprec64.o crtprec80.o crtfastmath.o"
	tmake_file="${tmake_file} i386/t-crtpc t-crtfm i386/t-crtstuff t-dfprules"
	tm_file="${tm_file} i386/elf-lib.h"
	md_unwind_header=i386/gnu-unwind.h
	;;
i[34567]86-pc-msdosdjgpp*)
	;;
i[34567]86-*-lynxos*)
	;;
i[34567]86-*-nto-qnx*)
	tmake_file="$tmake_file i386/t-nto t-libgcc-pic"
	extra_parts=crtbegin.o
	;;
i[34567]86-*-rtems*)
	tmake_file="$tmake_file i386/t-crtstuff t-softfp-sfdftf i386/32/t-softfp i386/t-softfp t-softfp"
	extra_parts="$extra_parts crti.o crtn.o"
	;;
i[34567]86-*-solaris2* | x86_64-*-solaris2*)
	tmake_file="$tmake_file i386/t-crtpc t-crtfm i386/t-msabi"
	extra_parts="$extra_parts crtprec32.o crtprec64.o crtprec80.o crtfastmath.o"
	tm_file="${tm_file} i386/elf-lib.h"
	md_unwind_header=i386/sol2-unwind.h
	;;
i[4567]86-wrs-vxworks*|x86_64-wrs-vxworks*)
	;;
i[34567]86-*-cygwin*)
	extra_parts="crtbegin.o crtbeginS.o crtend.o crtfastmath.o"
	if test x$enable_vtable_verify = xyes; then
		extra_parts="$extra_parts vtv_start.o vtv_end.o vtv_start_preinit.o vtv_end_preinit.o"
	fi
	# This has to match the logic for DWARF2_UNWIND_INFO in gcc/config/i386/cygming.h
	if test x$ac_cv_sjlj_exceptions = xyes; then
		tmake_eh_file="i386/t-sjlj-eh"
	else
		tmake_eh_file="i386/t-dw2-eh"
	fi
	# Shared libgcc DLL install dir depends on cross/native build.
	if test x${build} = x${host} ; then
		tmake_dlldir_file="i386/t-dlldir"
	else
		tmake_dlldir_file="i386/t-dlldir-x"
	fi
	tmake_file="${tmake_file} ${tmake_eh_file} ${tmake_dlldir_file} i386/t-slibgcc-cygming i386/t-cygming i386/t-cygwin t-crtfm i386/t-chkstk t-dfprules"
	;;
x86_64-*-cygwin*)
	extra_parts="crtbegin.o crtbeginS.o crtend.o crtfastmath.o"
	if test x$enable_vtable_verify = xyes; then
		extra_parts="$extra_parts vtv_start.o vtv_end.o vtv_start_preinit.o vtv_end_preinit.o"
	fi
	# This has to match the logic for DWARF2_UNWIND_INFO in gcc/config/i386/cygming.h
	if test x$ac_cv_sjlj_exceptions = xyes; then
		tmake_eh_file="i386/t-sjlj-eh"
	elif test "${host_address}" = 32; then
	        # biarch -m32 with --disable-sjlj-exceptions
	     	tmake_eh_file="i386/t-dw2-eh"
	else
		tmake_eh_file="i386/t-seh-eh"
	fi
	# Shared libgcc DLL install dir depends on cross/native build.
	if test x${build} = x${host} ; then
		tmake_dlldir_file="i386/t-dlldir"
	else
		tmake_dlldir_file="i386/t-dlldir-x"
	fi
	# FIXME - dj - t-chkstk used to be in here, need a 64-bit version of that
	tmake_file="${tmake_file} ${tmake_eh_file} ${tmake_dlldir_file} i386/t-slibgcc-cygming i386/t-cygming i386/t-cygwin t-crtfm t-dfprules i386/t-chkstk"
	;;
i[34567]86-*-mingw*)
	extra_parts="crtbegin.o crtend.o crtfastmath.o"
	if test x$enable_vtable_verify = xyes; then
		extra_parts="$extra_parts vtv_start.o vtv_end.o vtv_start_preinit.o vtv_end_preinit.o"
	fi
	case ${target_thread_file} in
	  win32)
	    tmake_thr_file="mingw/t-gthr-win32"
	    ;;
	  posix)
	    tmake_thr_file="mingw/t-mingw-pthread"
	    ;;
	  mcf)
	    tmake_thr_file="i386/t-mingw-mcfgthread"
	    ;;
	esac
	# This has to match the logic for DWARF2_UNWIND_INFO in gcc/config/i386/cygming.h
	if test x$ac_cv_sjlj_exceptions = xyes; then
		tmake_eh_file="i386/t-sjlj-eh"
	else
		tmake_eh_file="i386/t-dw2-eh"
		md_unwind_header=i386/w32-unwind.h
	fi
	# Shared libgcc DLL install dir depends on cross/native build.
	if test x${build} = x${host} ; then
		tmake_dlldir_file="i386/t-dlldir"
	else
		tmake_dlldir_file="i386/t-dlldir-x"
	fi
	tmake_file="${tmake_file} ${tmake_eh_file} ${tmake_thr_file} ${tmake_dlldir_file} i386/t-slibgcc-cygming i386/t-slibgcc-mingw i386/t-cygming i386/t-mingw32 t-crtfm i386/t-chkstk t-dfprules"
	;;
x86_64-*-mingw*)
	case ${target_thread_file} in
	  win32)
	    tmake_thr_file="mingw/t-gthr-win32"
	    ;;
	  posix)
	    tmake_thr_file="mingw/t-mingw-pthread"
	    ;;
	  mcf)
	    tmake_thr_file="i386/t-mingw-mcfgthread"
	    ;;
	esac
	# This has to match the logic for DWARF2_UNWIND_INFO in gcc/config/i386/cygming.h
	if test x$ac_cv_sjlj_exceptions = xyes; then
		tmake_eh_file="i386/t-sjlj-eh"
	elif test "${host_address}" = 32; then
	        # biarch -m32 with --disable-sjlj-exceptions
	     	tmake_eh_file="i386/t-dw2-eh"
		md_unwind_header=i386/w32-unwind.h
	else
		tmake_eh_file="i386/t-seh-eh"
	fi
	# Shared libgcc DLL install dir depends on cross/native build.
	if test x${build} = x${host} ; then
		tmake_dlldir_file="i386/t-dlldir"
	else
		tmake_dlldir_file="i386/t-dlldir-x"
	fi
	tmake_file="${tmake_file} ${tmake_eh_file} ${tmake_thr_file} ${tmake_dlldir_file} i386/t-slibgcc-cygming i386/t-slibgcc-mingw i386/t-cygming i386/t-mingw32 t-dfprules t-crtfm i386/t-chkstk"
	extra_parts="$extra_parts crtbegin.o crtend.o crtfastmath.o"
	if test x$enable_vtable_verify = xyes; then
		extra_parts="$extra_parts vtv_start.o vtv_end.o vtv_start_preinit.o vtv_end_preinit.o"
	fi
	;;
ia64*-*-elf*)
	extra_parts="$extra_parts crtbeginS.o crtendS.o crtfastmath.o"
	tmake_file="ia64/t-ia64 ia64/t-ia64-elf ia64/t-eh-ia64 t-crtfm t-softfp-tf ia64/t-softfp t-softfp ia64/t-softfp-compat"
	;;
ia64*-*-freebsd*)
	extra_parts="$extra_parts crtfastmath.o"
	tmake_file="$tmake_file ia64/t-ia64 ia64/t-ia64-elf ia64/t-eh-ia64 t-crtfm t-softfp-tf ia64/t-softfp t-softfp ia64/t-softfp-compat"
	;;
ia64*-*-linux*)
	# Don't use crtbeginT.o from *-*-linux* default.
	extra_parts="crtbegin.o crtend.o crtbeginS.o crtendS.o crtfastmath.o"
	tmake_file="$tmake_file ia64/t-ia64 ia64/t-ia64-elf t-crtfm t-softfp-tf ia64/t-softfp t-softfp ia64/t-softfp-compat ia64/t-eh-ia64 t-libunwind ia64/t-linux"
	if test x$with_system_libunwind != xyes ; then
		tmake_file="${tmake_file} t-libunwind-elf ia64/t-linux-libunwind"
	fi
	md_unwind_header=ia64/linux-unwind.h
	;;
ia64*-*-hpux*)
	tmake_file="ia64/t-ia64 ia64/t-ia64-elf ia64/t-hpux t-slibgcc ia64/t-slibgcc-hpux t-slibgcc-hpux"
	;;
ia64-hp-*vms*)
	tmake_file="$tmake_file ia64/t-ia64 ia64/t-eh-ia64 ia64/t-vms t-slibgcc-vms t-softfp-tf ia64/t-softfp t-softfp"
	extra_parts="$extra_parts crtinitS.o"
	md_unwind_header=ia64/vms-unwind.h
	;;
iq2000*-*-elf*)
	tmake_file="iq2000/t-iq2000 t-fdpbit"
	# Don't use default.
	extra_parts=
        ;;
lm32-*-elf*)
        extra_parts="$extra_parts crti.o crtn.o"
        tmake_file="lm32/t-lm32 lm32/t-elf t-softfp-sfdf t-softfp"
	;;
lm32-*-rtems*)
        tmake_file="$tmake_file lm32/t-lm32 lm32/t-elf t-softfp-sfdf t-softfp"
        extra_parts="$extra_parts crti.o crtn.o"
	;;
lm32-*-uclinux*)
        extra_parts="$extra_parts crtbegin.o crtendS.o crtbeginT.o"
        tmake_file="lm32/t-lm32 lm32/t-uclinux t-libgcc-pic t-softfp-sfdf t-softfp"
	;;
loongarch*-linux*)
	extra_parts="$extra_parts crtfastmath.o"
	tmake_file="${tmake_file} t-crtfm loongarch/t-crtstuff"
	case ${host} in
	  *)
	    tmake_file="${tmake_file} t-slibgcc-libgcc"
	    ;;
	esac
	md_unwind_header=loongarch/linux-unwind.h
	;;
loongarch*-elf*)
	extra_parts="$extra_parts crtfastmath.o"
	tmake_file="${tmake_file} t-crtfm loongarch/t-crtstuff"
	tmake_file="${tmake_file} t-slibgcc-libgcc"
	;;
m32r-*-elf*)
	tmake_file="$tmake_file m32r/t-m32r t-fdpbit"
	extra_parts="$extra_parts crtinit.o crtfini.o"
 	;;
m32rle-*-elf*)
	tmake_file=t-fdpbit
	;;
m68k-*-elf* | fido-*-elf)
	tmake_file="$tmake_file m68k/t-floatlib"
	;;
m68k*-*-netbsdelf*)
	;;
m68k*-*-openbsd*)
	;;
m68k-*-uclinux*)	# Motorola m68k/ColdFire running uClinux with uClibc
	tmake_file="$tmake_file m68k/t-floatlib m68k/t-linux"
	md_unwind_header=m68k/linux-unwind.h
	;;
m68k-*-linux*)			# Motorola m68k's running GNU/Linux
				# with ELF format using glibc 2
				# aka the GNU/Linux C library 6.
	tmake_file="$tmake_file m68k/t-floatlib m68k/t-linux"
	# If not configured with setjmp/longjmp exceptions, bump the
	# libgcc version number.
	if test x$ac_cv_sjlj_exceptions != xyes; then
	    tmake_file="$tmake_file m68k/t-slibgcc-elf-ver"
	fi
	md_unwind_header=m68k/linux-unwind.h
	;;
m68k-*-rtems*)
	tmake_file="$tmake_file m68k/t-floatlib"
	extra_parts="$extra_parts crti.o crtn.o"
	;;
mcore-*-elf)
	tmake_file="mcore/t-mcore t-fdpbit"
	extra_parts="$extra_parts crti.o crtn.o"
	;;
microblaze*-linux*)
	tmake_file="${tmake_file} microblaze/t-microblaze t-fdpbit t-slibgcc-libgcc"
	;;
microblaze*-*-elf)
	tmake_file="${tmake_file} microblaze/t-microblaze t-fdpbit"
	extra_parts="$extra_parts crtbeginS.o crtendS.o crtbeginT.o crti.o crtn.o"
	;;
microblaze*-*-rtems*)
	tmake_file="${tmake_file} microblaze/t-microblaze t-fdpbit"
	extra_parts="$extra_parts crtbeginS.o crtendS.o crtbeginT.o crti.o crtn.o"
	;;
mips*-*-netbsd*)			# NetBSD/mips, either endian.
	;;
mips*-*-linux*)				# Linux MIPS, either endian.
	extra_parts="$extra_parts crtfastmath.o"
	tmake_file="${tmake_file} t-crtfm"
	case ${host} in
	  mips64r5900* | mipsr5900*)
	    # The MIPS16 support code uses floating point
	    # instructions that are not supported on r5900.
	    ;;
	  *)
	    tmake_file="${tmake_file} mips/t-mips16 t-slibgcc-libgcc"
	    ;;
	esac
	md_unwind_header=mips/linux-unwind.h
	;;
mips*-sde-elf*)
	tmake_file="$tmake_file mips/t-crtstuff mips/t-mips16"
	case "${with_newlib}" in
	  yes)
	    # newlib / libgloss.
	    ;;
	  *)
	    # MIPS toolkit libraries.
	    tmake_file="$tmake_file mips/t-sdemtk"
	    ;;
	esac
	extra_parts="$extra_parts crti.o crtn.o"
	;;
mipsisa32-*-elf* | mipsisa32el-*-elf* | \
mipsisa32r2-*-elf* | mipsisa32r2el-*-elf* | \
mipsisa32r6-*-elf* | mipsisa32r6el-*-elf* | \
mipsisa64-*-elf* | mipsisa64el-*-elf* | \
mipsisa64r2-*-elf* | mipsisa64r2el-*-elf* | \
mipsisa64r6-*-elf* | mipsisa64r6el-*-elf*)
	tmake_file="$tmake_file mips/t-elf mips/t-crtstuff mips/t-mips16"
	extra_parts="$extra_parts crti.o crtn.o"
	;;
mipsisa64sr71k-*-elf*)
	tmake_file="$tmake_file mips/t-elf mips/t-crtstuff t-fdpbit"
	extra_parts="$extra_parts crti.o crtn.o"
        ;;
mipsisa64sb1-*-elf* | mipsisa64sb1el-*-elf*)
	tmake_file="$tmake_file mips/t-elf mips/t-crtstuff mips/t-mips16"
	extra_parts="$extra_parts crti.o crtn.o"
	;;
mips-*-elf* | mipsel-*-elf*)
	tmake_file="$tmake_file mips/t-elf mips/t-crtstuff mips/t-mips16"
	extra_parts="$extra_parts crti.o crtn.o"
	;;
mipsr5900-*-elf* | mipsr5900el-*-elf*)
	tmake_file="$tmake_file mips/t-elf mips/t-crtstuff"
	extra_parts="$extra_parts crti.o crtn.o"
	;;
mips64-*-elf* | mips64el-*-elf*)
	tmake_file="$tmake_file mips/t-elf mips/t-crtstuff mips/t-mips16"
	extra_parts="$extra_parts crti.o crtn.o"
	;;
mips64r5900-*-elf* | mips64r5900el-*-elf*)
	tmake_file="$tmake_file mips/t-elf mips/t-crtstuff"
	extra_parts="$extra_parts crti.o crtn.o"
	;;
mips64vr-*-elf* | mips64vrel-*-elf*)
	tmake_file="$tmake_file mips/t-elf mips/t-vr mips/t-crtstuff"
	extra_parts="$extra_parts crti.o crtn.o"
        ;;
mips64orion-*-elf* | mips64orionel-*-elf*)
	tmake_file="$tmake_file mips/t-elf mips/t-crtstuff mips/t-mips16"
	extra_parts="$extra_parts crti.o crtn.o"
	;;
mips*-*-rtems*)
	tmake_file="$tmake_file mips/t-elf mips/t-crtstuff mips/t-mips16"
	extra_parts="$extra_parts crti.o crtn.o"
	;;
mips-wrs-vxworks)
	;;
mipstx39-*-elf* | mipstx39el-*-elf*)
	tmake_file="$tmake_file mips/t-crtstuff mips/t-mips16"
	;;
mmix-knuth-mmixware)
	extra_parts="crti.o crtn.o crtbegin.o crtend.o"
	tmake_file="${tmake_file} ${cpu_type}/t-${cpu_type}"
	;;
mn10300-*-*)
	tmake_file=t-fdpbit
	;;
moxie-*-elf | moxie-*-moxiebox* | moxie-*-uclinux* | moxie-*-rtems*)
	tmake_file="$tmake_file moxie/t-moxie t-softfp-sfdf t-softfp-excl t-softfp"
	extra_parts="$extra_parts crti.o crtn.o crtbegin.o crtend.o"
	;;
msp430-*-elf*)
	tmake_file="$tm_file t-crtstuff t-fdpbit msp430/t-msp430"
	extra_parts="crtbegin.o crtend.o crtbegin_no_eh.o crtend_no_eh.o"
	extra_parts="$extra_parts libmul_none.a libmul_16.a libmul_32.a libmul_f5.a"
	;;
nds32*-linux*)
	# Basic makefile fragment and extra_parts for crt stuff.
	# We also append c-isr library implementation.
	tmake_file="${tmake_file} t-slibgcc-libgcc"
	tmake_file="${tmake_file} nds32/t-nds32-glibc nds32/t-crtstuff t-softfp-sfdf t-softfp"
	# The header file of defining MD_FALLBACK_FRAME_STATE_FOR.
	md_unwind_header=nds32/linux-unwind.h
	# Append library definition makefile fragment according to --with-nds32-lib=X setting.
	case "${with_nds32_lib}" in
	"" | glibc | uclibc )
		;;
	*)
		echo "Cannot accept --with-nds32-lib=$with_nds32_lib, available values are: glibc uclibc" 1>&2
		exit 1
		;;
	esac
	;;
nds32*-elf*)
	# Basic makefile fragment and extra_parts for crt stuff.
	# We also append c-isr library implementation.
	tmake_file="${tmake_file} nds32/t-nds32 nds32/t-nds32-isr"
	extra_parts="crtbegin1.o crtend1.o libnds32_isr.a"
	# Append library definition makefile fragment according to --with-nds32-lib=X setting.
	case "${with_nds32_lib}" in
	"" | newlib)
		# Append library definition makefile fragment t-nds32-newlib.
		# Append 'soft-fp' software floating point make rule fragment provided by gcc.
		tmake_file="${tmake_file} nds32/t-nds32-newlib t-softfp-sfdf t-softfp"
		;;
	mculib)
		# Append library definition makefile fragment t-nds32-mculib.
		# The software floating point library is included in mculib.
		tmake_file="${tmake_file} nds32/t-nds32-mculib"
		;;
	*)
		echo "Cannot accept --with-nds32-lib=$with_nds32_lib, available values are: newlib mculib" 1>&2
		exit 1
		;;
	esac
	;;
nios2-*-linux*)
	tmake_file="$tmake_file nios2/t-nios2 nios2/t-linux t-libgcc-pic t-eh-dw2-dip t-slibgcc-libgcc"
	tm_file="$tm_file nios2/elf-lib.h"
	md_unwind_header=nios2/linux-unwind.h
	;;
nios2-*-*)
	tmake_file="$tmake_file nios2/t-nios2 t-softfp-sfdf t-softfp-excl t-softfp"
	extra_parts="$extra_parts crti.o crtn.o"
	;;
or1k-*-linux*)
	tmake_file="$tmake_file or1k/t-or1k or1k/t-crtstuff"
	tmake_file="$tmake_file t-softfp-sfdf t-softfp"
	md_unwind_header=or1k/linux-unwind.h
	;;
or1k-*-*)
	tmake_file="$tmake_file or1k/t-or1k or1k/t-crtstuff"
	tmake_file="$tmake_file t-softfp-sfdf t-softfp"
	;;
pdp11-*-*)
	tmake_file="pdp11/t-pdp11 t-fdpbit"
	;;
powerpc-*-darwin*)
	case ${host} in
	*-*-darwin9* | *-*-darwin[12][0-9]*)
	  # libSystem contains unwind information for signal frames since
	  # Darwin 9.
	  ;;
	*)
	  md_unwind_header=rs6000/darwin-unwind.h
	  ;;
	esac
	# We build the darwin10 EH shim for Rosetta (running on x86 machines).
	tm_file="$tm_file i386/darwin-lib.h"
	tmake_file="$tmake_file rs6000/t-ppc64-fp rs6000/t-ibm-ldouble"
	extra_parts="$extra_parts crt2.o crt3_2.o libef_ppc.a dw_ppc.o"
	;;
powerpc64-*-darwin*)
	# We build the darwin10 EH shim for Rosetta (running on x86 machines).
	tm_file="$tm_file i386/darwin-lib.h"
	tmake_file="$tmake_file rs6000/t-darwin64 rs6000/t-ibm-ldouble"
	extra_parts="$extra_parts crt2.o crt3_2.o libef_ppc.a dw_ppc.o"
	;;
powerpc*-*-freebsd*)
	tmake_file="${tmake_file} rs6000/t-ppccomm rs6000/t-savresfgpr rs6000/t-crtstuff rs6000/t-freebsd t-softfp-sfdf t-softfp-excl t-softfp"
	extra_parts="$extra_parts crtbeginT.o ecrti.o ecrtn.o ncrti.o ncrtn.o"
	case ${host} in
	powerpc64*)
	  tmake_file="${tmake_file} rs6000/t-freebsd64"
	  md_unwind_header=rs6000/freebsd-unwind.h
	  ;;
	esac
	;;
powerpc-*-netbsd*)
	tmake_file="$tmake_file rs6000/t-netbsd rs6000/t-crtstuff"
	;;
powerpc-*-eabispe*)
	tmake_file="${tmake_file} rs6000/t-ppccomm rs6000/t-savresfgpr rs6000/t-crtstuff t-crtstuff-pic t-fdpbit"
	extra_parts="$extra_parts crtbegin.o crtend.o crtbeginS.o crtendS.o crtbeginT.o ecrti.o ecrtn.o ncrti.o ncrtn.o"
	;;
powerpc-*-eabisimaltivec*)
	tmake_file="${tmake_file} rs6000/t-ppccomm rs6000/t-crtstuff t-crtstuff-pic t-fdpbit"
	extra_parts="$extra_parts crtbegin.o crtend.o crtbeginS.o crtendS.o crtbeginT.o ecrti.o ecrtn.o ncrti.o ncrtn.o"
	;;
powerpc-*-eabisim*)
	tmake_file="${tmake_file} rs6000/t-ppccomm rs6000/t-crtstuff t-crtstuff-pic t-fdpbit"
	extra_parts="$extra_parts crtbegin.o crtend.o crtbeginS.o crtendS.o crtbeginT.o ecrti.o ecrtn.o ncrti.o ncrtn.o"
	;;
powerpc-*-elf*)
	tmake_file="${tmake_file} rs6000/t-ppccomm rs6000/t-savresfgpr rs6000/t-crtstuff t-crtstuff-pic t-fdpbit"
	extra_parts="$extra_parts crtbeginS.o crtendS.o crtbeginT.o ecrti.o ecrtn.o ncrti.o ncrtn.o"
	;;
powerpc-*-eabialtivec*)
	tmake_file="${tmake_file} rs6000/t-ppccomm rs6000/t-crtstuff t-crtstuff-pic t-fdpbit"
	extra_parts="$extra_parts crtbegin.o crtend.o crtbeginS.o crtendS.o crtbeginT.o ecrti.o ecrtn.o ncrti.o ncrtn.o"
	;;
powerpc-xilinx-eabi*)
	tmake_file="${tmake_file} rs6000/t-ppccomm rs6000/t-crtstuff t-crtstuff-pic t-fdpbit"
	extra_parts="$extra_parts crtbegin.o crtend.o crtbeginS.o crtendS.o crtbeginT.o ecrti.o ecrtn.o ncrti.o ncrtn.o"
	;;
powerpc-*-eabi*)
	tmake_file="${tmake_file} rs6000/t-ppccomm rs6000/t-savresfgpr rs6000/t-crtstuff t-crtstuff-pic t-fdpbit"
	extra_parts="$extra_parts crtbegin.o crtend.o crtbeginS.o crtendS.o crtbeginT.o ecrti.o ecrtn.o ncrti.o ncrtn.o"
	;;
powerpc-*-rtems*)
	tmake_file="${tmake_file} rs6000/t-ppccomm rs6000/t-savresfgpr rs6000/t-crtstuff t-crtstuff-pic t-fdpbit"
	extra_parts="$extra_parts crtbeginS.o crtendS.o crtbeginT.o ecrti.o ecrtn.o ncrti.o ncrtn.o"
	;;
powerpc*-*-linux*)
	tmake_file="${tmake_file} rs6000/t-ppccomm rs6000/t-savresfgpr rs6000/t-crtstuff rs6000/t-linux t-dfprules rs6000/t-ppc64-fp t-slibgcc-libgcc"
	tmake_file="${tmake_file} t-stack rs6000/t-stack-rs6000"
	case $ppc_fp_type in
	64)
		;;
	hard)
		tmake_file="${tmake_file} t-hardfp-sfdf t-hardfp"
		;;
	soft)
		tmake_file="${tmake_file} t-softfp-sfdf ${ppc_fp_compat} t-softfp"
		;;
	e500v1)
		tmake_file="${tmake_file} rs6000/t-e500v1-fp ${ppc_fp_compat} t-softfp t-hardfp"
		;;
	e500v2)
		tmake_file="${tmake_file} t-hardfp-sfdf rs6000/t-e500v2-fp ${ppc_fp_compat} t-softfp t-hardfp"
		;;
	*)
		echo "Unknown ppc_fp_type $ppc_fp_type" 1>&2
		exit 1
		;;
	esac

	if test $libgcc_cv_powerpc_float128 = yes; then
		tmake_file="${tmake_file} rs6000/t-float128"
	fi

	if test $libgcc_cv_powerpc_float128_hw = yes; then
		tmake_file="${tmake_file} rs6000/t-float128-hw"
	fi

	if test $libgcc_cv_powerpc_3_1_float128_hw = yes; then
		tmake_file="${tmake_file} rs6000/t-float128-p10-hw"
	fi

	extra_parts="$extra_parts ecrti.o ecrtn.o ncrti.o ncrtn.o"
	md_unwind_header=rs6000/linux-unwind.h
	;;
powerpc*-wrs-vxworks7*)
        tmake_file="$tmake_file rs6000/t-vxworks rs6000/t-savresfgpr t-dfprules rs6000/t-ppc64-fp"
        tmake_file="rs6000/t-crtstuff ${tmake_file}"
        case $ppc_fp_type in
        64)
                ;;
        hard)
                tmake_file="${tmake_file} t-hardfp-sfdf"
                ;;
        soft)
                tmake_file="${tmake_file} t-softfp-sfdf t-softfp"
                ;;
        *)
                echo "Unknown ppc_fp_type $ppc_fp_type" 1>&2
                exit 1
                ;;
        esac
        ;;
powerpc-wrs-vxworks*)
	tmake_file="$tmake_file rs6000/t-vxworks rs6000/t-savresfgpr t-fdpbit"
	;;
powerpc-*-lynxos*)
	tmake_file="$tmake_file rs6000/t-lynx t-fdpbit"
	;;
powerpcle-*-elf*)
	tmake_file="${tmake_file} rs6000/t-ppccomm rs6000/t-crtstuff t-crtstuff-pic t-fdpbit"
	extra_parts="$extra_parts crtbeginS.o crtendS.o crtbeginT.o ecrti.o ecrtn.o ncrti.o ncrtn.o"
	;;
powerpcle-*-eabisim*)
	tmake_file="${tmake_file} rs6000/t-ppccomm rs6000/t-crtstuff t-crtstuff-pic t-fdpbit"
	extra_parts="$extra_parts crtbegin.o crtend.o crtbeginS.o crtendS.o crtbeginT.o ecrti.o ecrtn.o ncrti.o ncrtn.o"
	;;
powerpcle-*-eabi*)
	tmake_file="${tmake_file} rs6000/t-ppccomm rs6000/t-crtstuff t-crtstuff-pic t-fdpbit"
	extra_parts="$extra_parts crtbegin.o crtend.o crtbeginS.o crtendS.o crtbeginT.o ecrti.o ecrtn.o ncrti.o ncrtn.o"
	;;
pru-*-*)
	tmake_file="${tmake_file} t-softfp-sfdf t-softfp-excl t-softfp t-gnu-prefix pru/t-pru"
	tm_file="$tm_file pru/pru-abi.h"
	;;
riscv*-*-linux*)
	tmake_file="${tmake_file} riscv/t-crtstuff riscv/t-softfp${host_address} t-softfp riscv/t-elf riscv/t-elf${host_address} t-slibgcc-libgcc"
	extra_parts="$extra_parts crtbegin.o crtend.o crti.o crtn.o crtendS.o crtbeginT.o"
	md_unwind_header=riscv/linux-unwind.h
	;;
riscv*-*-freebsd*)
	tmake_file="${tmake_file} riscv/t-crtstuff riscv/t-softfp${host_address} t-softfp riscv/t-elf riscv/t-elf${host_address} t-slibgcc-libgcc"
	extra_parts="$extra_parts crtbegin.o crtend.o crti.o crtn.o crtendS.o crtbeginT.o"
	;;
riscv*-*-*)
	tmake_file="${tmake_file} riscv/t-softfp${host_address} t-softfp riscv/t-elf riscv/t-elf${host_address}"
	extra_parts="$extra_parts crtbegin.o crtend.o crti.o crtn.o"
	;;
rs6000-ibm-aix4.[3456789]* | powerpc-ibm-aix4.[3456789]*)
	md_unwind_header=rs6000/aix-unwind.h
	tmake_file="t-fdpbit rs6000/t-ppc64-fp rs6000/t-slibgcc-aix rs6000/t-ibm-ldouble"
	;;
rs6000-ibm-aix5.1.* | powerpc-ibm-aix5.1.*)
	md_unwind_header=rs6000/aix-unwind.h
	tmake_file="t-fdpbit rs6000/t-ppc64-fp rs6000/t-slibgcc-aix rs6000/t-ibm-ldouble"
	;;
rs6000-ibm-aix[56789].* | powerpc-ibm-aix[56789].*)
	md_unwind_header=rs6000/aix-unwind.h
	tmake_file="t-fdpbit rs6000/t-ppc64-fp rs6000/t-slibgcc-aix rs6000/t-ibm-ldouble rs6000/t-aix-cxa"
	extra_parts="crtcxa.o crtcxa_s.o crtdbase.o crtcxa_64.o crtcxa_64_s.o crtdbase_64.o"
	;;
rl78-*-elf)
	tmake_file="$tm_file t-fdpbit rl78/t-rl78"
	;;
rx-*-elf)
	tmake_file="rx/t-rx t-fdpbit"
	tm_file="$tm_file rx/rx-abi.h rx/rx-lib.h"
	;;
rx-*-linux*)
	tmake_file="rx/t-rx t-fdpbit"
	tm_file="$tm_file rx/rx-lib.h"
	;;
s390-*-linux*)
	tmake_file="${tmake_file} s390/t-crtstuff s390/t-linux s390/32/t-floattodi t-stack s390/t-stack-s390"
	md_unwind_header=s390/linux-unwind.h
	;;
s390x-*-linux*)
	tmake_file="${tmake_file} s390/t-crtstuff s390/t-linux t-stack s390/t-stack-s390"
	if test "${host_address}" = 32; then
	   tmake_file="${tmake_file} s390/32/t-floattodi"
	fi
	md_unwind_header=s390/linux-unwind.h
	;;
s390x-ibm-tpf*)
	tmake_file="${tmake_file} s390/t-crtstuff t-libgcc-pic t-eh-dw2-dip s390/t-tpf"
	extra_parts="crtbeginS.o crtendS.o"
	md_unwind_header=s390/tpf-unwind.h
	;;
sh-*-elf* | sh[12346l]*-*-elf*)
	tmake_file="$tmake_file sh/t-sh t-crtstuff-pic t-fdpbit"
	extra_parts="$extra_parts crt1.o crti.o crtn.o crtbeginS.o crtendS.o \
		libic_invalidate_array_4-100.a \
		libic_invalidate_array_4-200.a \
		libic_invalidate_array_4a.a \
		libgcc-Os-4-200.a libgcc-4-300.a"
	case ${host} in
	sh*-superh-elf)
		tmake_file="$tmake_file sh/t-superh"
		extra_parts="$extra_parts crt1-mmu.o gcrt1-mmu.o gcrt1.o"
 		;;
 	esac
	;;
sh-*-linux* | sh[2346lbe]*-*-linux*)
	tmake_file="${tmake_file} sh/t-sh t-slibgcc-libgcc sh/t-linux t-fdpbit"
	md_unwind_header=sh/linux-unwind.h
	;;
sh-*-netbsdelf* | shl*-*-netbsdelf*)
	tmake_file="$tmake_file sh/t-sh sh/t-netbsd"

	# NetBSD's C library includes a fast software FP library that
	# has support for setting/setting the rounding mode, exception
	# mask, etc.  Therefore, we don't want to include software FP
	# in libgcc.
	;;
sh-*-rtems*)
	tmake_file="$tmake_file sh/t-sh t-crtstuff-pic t-fdpbit"
	extra_parts="$extra_parts crt1.o crti.o crtn.o crtbeginS.o crtendS.o \
		libic_invalidate_array_4-100.a \
		libic_invalidate_array_4-200.a \
		libic_invalidate_array_4a.a \
		libgcc-Os-4-200.a libgcc-4-300.a"
	;;
sh-wrs-vxworks)
	tmake_file="$tmake_file sh/t-sh t-crtstuff-pic t-fdpbit"
	;;
sparc-*-netbsdelf*)
	;;
sparc64-*-openbsd*)
	;;
sparc-*-elf*)
	case ${host} in
	*-leon[3-9]*)
		;;
	*)
	  	tmake_file="sparc/t-softmul"
	  	;;
	esac
	tmake_file="${tmake_file} t-fdpbit t-crtfm"
	extra_parts="$extra_parts crti.o crtn.o crtfastmath.o"
	;;
sparc-*-linux*)		# SPARC's running GNU/Linux, libc6
	tmake_file="${tmake_file} t-crtfm"
	if test "${host_address}" = 64; then
		tmake_file="$tmake_file sparc/t-linux64"
	fi
	case ${host} in
	*-leon*)
		tmake_file="${tmake_file} t-fdpbit"
		;;
	*)
		tmake_file="${tmake_file} sparc/t-linux"
		;;
	esac
	case ${host} in
	*-leon[3-9]*)
		;;
	*)
		if test "${host_address}" = 32; then
			tmake_file="$tmake_file sparc/t-softmul"
		fi
	  	;;
	esac
	extra_parts="$extra_parts crtfastmath.o"
	md_unwind_header=sparc/linux-unwind.h
	;;
sparc-*-rtems*)
	tmake_file="$tmake_file sparc/t-elf sparc/t-softmul t-crtfm t-fdpbit"
	extra_parts="$extra_parts crti.o crtn.o crtfastmath.o"
	;;
sparc*-*-solaris2*)
	tmake_file="$tmake_file t-crtfm"
	extra_parts="$extra_parts crtfastmath.o"
	md_unwind_header=sparc/sol2-unwind.h
	;;
sparc64-*-elf*)
	tmake_file="${tmake_file} t-crtfm"
	extra_parts="$extra_parts crti.o crtn.o crtfastmath.o"
	;;
sparc64-*-rtems*)
	tmake_file="$tmake_file t-crtfm"
	extra_parts="$extra_parts crti.o crtn.o crtfastmath.o"
	;;
sparc-wrs-vxworks)
	;;
sparc64-*-freebsd*|ultrasparc-*-freebsd*)
	tmake_file="$tmake_file t-crtfm"
	extra_parts="$extra_parts crtfastmath.o"
	;;
sparc64-*-linux*)		# 64-bit SPARC's running GNU/Linux
	extra_parts="$extra_parts crtfastmath.o"
	tmake_file="${tmake_file} t-crtfm sparc/t-linux"
	if test "${host_address}" = 64; then
		tmake_file="${tmake_file} sparc/t-linux64"
	fi
	if test "${host_address}" = 32; then
		tmake_file="${tmake_file} sparc/t-softmul"
	fi
	md_unwind_header=sparc/linux-unwind.h
	;;
sparc64-*-netbsd*)
	;;
tic6x-*-uclinux)
	tmake_file="${tmake_file} t-softfp-sfdf t-softfp-excl t-softfp \
		c6x/t-elf  c6x/t-uclinux t-crtstuff-pic t-libgcc-pic \
		t-slibgcc t-slibgcc-gld t-slibgcc-elf-ver t-gnu-prefix"
	tm_file="$tm_file c6x/c6x-abi.h"
	extra_parts="$extra_parts crtbeginS.o crtendS.o crti.o crtn.o"
	unwind_header=config/c6x/unwind-c6x.h
	;;
tic6x-*-elf)
	tmake_file="${tmake_file} t-softfp-sfdf t-softfp-excl t-softfp t-gnu-prefix c6x/t-elf"
	tm_file="$tm_file c6x/c6x-abi.h"
	extra_parts="$extra_parts crtbeginS.o crtendS.o crti.o crtn.o"
	unwind_header=config/c6x/unwind-c6x.h
	;;
v850*-*-*)
	tmake_file="${tmake_file} v850/t-v850 t-fdpbit"
	;;
vax-*-linux*)
	tmake_file="$tmake_file vax/t-linux"
	;;
vax-*-netbsdelf*)
	;;
vax-*-openbsd*)
	;;
visium-*-elf*)
        extra_parts="$extra_parts crtbegin.o crtend.o crti.o crtn.o"
        tmake_file="visium/t-visium t-fdpbit"
        ;;
xstormy16-*-elf)
	tmake_file="stormy16/t-stormy16 t-fdpbit"
	;;
xtensa*-*-elf*)
	tmake_file="$tmake_file xtensa/t-xtensa xtensa/t-elf"
	extra_parts="$extra_parts crti.o crtn.o"
	;;
xtensa*-*-linux*)
	tmake_file="$tmake_file xtensa/t-xtensa xtensa/t-linux t-slibgcc-libgcc"
	md_unwind_header=xtensa/linux-unwind.h
	;;
xtensa*-*-uclinux*)
	tmake_file="$tmake_file xtensa/t-xtensa xtensa/t-linux t-slibgcc-libgcc"
	md_unwind_header=xtensa/linux-unwind.h
	extra_parts="$extra_parts crtbeginS.o crtbeginT.o crtendS.o"
	;;
am33_2.0-*-linux*)
	# Don't need crtbeginT.o from *-*-linux* default.
	extra_parts="crtbegin.o crtend.o crtbeginS.o crtendS.o"
	tmake_file="$tmake_file t-fdpbit"
	;;
m32c-*-elf*)
	tmake_file="$tmake_file m32c/t-m32c"
 	;;
nvptx-*)
	tmake_file="$tmake_file nvptx/t-nvptx"
	extra_parts="crt0.o"
	;;
*)
	echo "*** Configuration ${host} not supported" 1>&2
	exit 1
	;;
esac

case ${host} in
i[34567]86-*-* | x86_64-*-*)
	case ${host} in
	*-musl*)
		tmake_file="${tmake_file} i386/t-cpuinfo-static"
		;;
	*)
		tmake_file="${tmake_file} i386/t-cpuinfo"
		;;
	esac
	;;
esac

case ${host} in
i[34567]86-*-linux* | x86_64-*-linux* | \
  i[34567]86-*-kfreebsd*-gnu | x86_64-*-kfreebsd*-gnu | \
  i[34567]86-*-gnu* | x86_64-*-gnu*)
	tmake_file="${tmake_file} t-tls i386/t-linux i386/t-msabi t-slibgcc-libgcc"
	if test "$libgcc_cv_cfi" = "yes"; then
		tmake_file="${tmake_file} t-stack i386/t-stack-i386"
	fi
	;;
esac

case ${host} in
i[34567]86-*-elfiamcu | i[34567]86-*-rtems*)
	# These use soft-fp for SFmode and DFmode, not just TFmode.
	;;
i[34567]86-*-* | x86_64-*-*)
  	tmake_file="${tmake_file} t-softfp-tf"
	tmake_file="${tmake_file} i386/${host_address}/t-softfp i386/t-softfp t-softfp"
	;;
esac

case ${host} in
i[34567]86-*-linux* | x86_64-*-linux*)
	# Provide backward binary compatibility for 64bit Linux/x86.
	if test "${host_address}" = 64; then
		tmake_file="${tmake_file} i386/${host_address}/t-softfp-compat"
	fi
	tm_file="${tm_file} i386/value-unwind.h"
	;;
aarch64*-*-*)
	# ILP32 needs an extra header for unwinding
	tm_file="${tm_file} aarch64/value-unwind.h"
	;;
riscv*-*-*)
	tm_file="${tm_file} riscv/value-unwind.h"
	;;
esac

# Setup to build a shared libgcc for VxWorks when that was requested,
# for library variants that support it (rtp only, code model not large).
#

case ${host} in
*vxworks*)
	case ${with_multisubdir}-${enable_shared} in
	*large*)
		;;
	*mrtp*-yes)
		tmake_file="${tmake_file} t-libgcc-pic"

		# Arrange to set a soname on libgcc_s so DT_NEEDED entries
		# for it refer to that alone. This ensures absence of path
		# components which would be incorrect as the runtime loader
		# on target has no visibility over the host filesystem.
		tmake_file="${tmake_file} t-slibgcc-gld-nover"
		tmake_file="${tmake_file} t-slibgcc"

		# t-slibgcc-libgcc is needed on at least aarch64 (for
		# lse) and at most harmless on other targets.
		tmake_file="${tmake_file} t-slibgcc-libgcc"

		tmake_file="${tmake_file} t-crtstuff-pic t-vxcrtstuffS"
		;;
	esac
	;;
esac

# The vxworks threads implementation relies on a few extra sources,
# which we arrange to add after everything else:

case ${target_thread_file} in
vxworks)
	case ${host} in
	*-*-vxworksae)
		tmake_file="${tmake_file} t-gthr-vxworksae"
		;;
	*-*-vxworks*)
		tmake_file="${tmake_file} t-gthr-vxworks"
		;;
	esac
esac

case ${host} in
*-*-musl*)
  # The gthr weak references are unsafe with static linking
  tmake_file="$tmake_file t-gthr-noweak"
  ;;
esac<|MERGE_RESOLUTION|>--- conflicted
+++ resolved
@@ -455,19 +455,6 @@
 aarch64-*-mingw*)
 	case ${target_thread_file} in
 	  win32)
-<<<<<<< HEAD
-	    tmake_thr_file="mingw/t-gthr-win32"
-	    ;;
-	  posix)
-	    tmake_thr_file="mingw/t-mingw-pthread"
-	    ;;
-	esac
-	tmake_file="${tmake_file} ${cpu_type}/t-no-eh ${tmake_thr_file}"
-	tmake_file="${tmake_file} t-dfprules"
-	tmake_file="${tmake_file} ${cpu_type}/t-aarch64"
-	tmake_file="${tmake_file} ${cpu_type}/t-lse"
-	tmake_file="${tmake_file} ${cpu_type}/t-softfp t-softfp t-crtfm"
-=======
 	    tmake_thr_file="i386/t-gthr-win32"
 	    ;;
 	  posix)
@@ -495,7 +482,6 @@
 	if test x$enable_vtable_verify = xyes; then
 	  extra_parts="$extra_parts vtv_start.o vtv_end.o vtv_start_preinit.o vtv_end_preinit.o"
 	fi
->>>>>>> 627c4859
 	;;
 alpha*-*-linux*)
 	tmake_file="${tmake_file} alpha/t-alpha alpha/t-ieee t-crtfm alpha/t-linux"
